--- conflicted
+++ resolved
@@ -944,15 +944,10 @@
         file_info['Shared By'] = slack_user_name
     if slack_shared_date:
         file_info['Shared Date'] = slack_shared_date
-<<<<<<< HEAD
-
-    if original_dt:
-=======
     # If DateTimeOriginal from EXIF is available, use it for both Modified and Created
     if date_time_original:
         file_info['Date'] = date_time_original
     elif original_dt:
->>>>>>> a7356dd4
         file_info['Original Date'] = original_dt.strftime('%Y-%m-%d %H:%M:%S')
     else:
         # Only add Modified/Created if DateTimeOriginal is not present
@@ -1364,15 +1359,10 @@
         y += metadata_line_height
     # Print the rest of the metadata except Type and Name
     for key, value in file_info.items():
-<<<<<<< HEAD
-        if key == 'Name' or key == 'Path':
-            line = f"{value}"
-=======
         if key in ('Type', 'Name'):
             continue
         if key == 'Path':
             line = truncate_middle_with_filename(value, max_length=75)
->>>>>>> a7356dd4
         else:
             line = f"{key}: {value}"
         draw.text((width//2, y), line, fill='black', font=info_font, anchor="mm")

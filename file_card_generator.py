import os
import time
import numpy as np
from datetime import datetime
import hashlib
import mimetypes
from pathlib import Path
from PIL import Image, ImageDraw, ImageFont
from pillow_heif import register_heif_opener
import io
import math
import textwrap
import zipfile
import bz2
import gzip
try:
    from fitparse import FitFile
    FITPARSE_AVAILABLE = True
except ImportError:
    FITPARSE_AVAILABLE = False
import binascii
import json
from pdf2image import convert_from_path
import gpxpy
import cv2

# Patch for Python 3.13 compatibility
import collections
if not hasattr(collections, 'MutableMapping'):
    import collections.abc
    collections.MutableMapping = collections.abc.MutableMapping

import requests
import dotenv
import polyline
import logging
import traceback
import random

Image.MAX_IMAGE_PIXELS = 500_000_000  # or any large number
#Image.MAX_IMAGE_PIXELS = None  # disables the limit (use with caution)

register_heif_opener()


# Initialize mimetypes
mimetypes.init()

dotenv.load_dotenv()

logging.basicConfig(
    level=logging.DEBUG,
    format='%(asctime)s:%(levelname)s - %(name)s %(filename)s@%(lineno)d - %(message)s'
)

logging.getLogger("pdf2image").setLevel(logging.WARNING)
logging.getLogger("PIL").setLevel(logging.WARNING)
logging.getLogger("matplotlib").setLevel(logging.WARNING)
logging.getLogger("img2pdf").setLevel(logging.WARNING)

# Try to import fontTools for font metadata
try:
    from fontTools import ttLib
    FONTTOOLS_AVAILABLE = True
except ImportError:
    FONTTOOLS_AVAILABLE = False
    logging.warning("fontTools not available. Font metadata will be limited.")

def round_image_corners(img, radius):
    # Ensure img is RGBA
    img = img.convert("RGBA")
    w, h = img.size
    # Create mask
    mask = Image.new("L", (w, h), 0)
    draw = ImageDraw.Draw(mask)
    draw.rounded_rectangle([0, 0, w, h], radius=radius, fill=255)
    # Apply mask
    img.putalpha(mask)
    return img

def scale_image(image, scale_factor):
    """Scale a PIL image by a given scale factor (e.g., 0.95 for 95%)."""
    if image is None or scale_factor <= 0:
        return None
    w, h = image.size
    new_w = max(1, int(w * scale_factor))
    new_h = max(1, int(h * scale_factor))
    return image.resize((new_w, new_h), Image.LANCZOS)

# Define file type groups with recognizable icons
FILE_TYPE_GROUPS = {
    'code': {
        'extensions': {'.patch', '.py', '.js', '.html', '.css', '.java', '.c', '.cpp', '.h', '.sh', '.rb', '.swift', '.php', '.go'},
        'icon': "< / >",
        'color': (251, 64, 55)  # HEX: fb4037
    },
    'data': {
        'extensions': {'.json', '.csv', '.xml', '.yaml', '.yml', '.toml', '.ini'},
        'icon': "{ }",
        'color': (210, 255, 66)  # HEX: d2ff42
    },
    'spreadsheet': {
        'extensions': {'.xlsx', '.xls', '.numbers'},
        'icon': "SPREADSHEET",
        'color': (255, 93, 153)  # HEX: 686974
    },
    'document': {
        'extensions': {'.doc', '.docx','.odt','.tex'},
        'icon': "DOC",
        'color': (123, 17, 116)  # HEX: 6b6d67
    },
    'pdf': {
        'extensions': {'.pdf'},
        'icon': "PDF",
        'color': (69, 137, 119)  # HEX: 458977
    },
    'presentation': {
        'extensions': {'.ppt', '.pptx', '.odp', '.key'},
        'icon': "DECK OF SLIDES",
        'color': (166, 0, 245)  # HEX: #a600f5
    },
    'text': {
        'extensions': {'.txt', '.md', '.rtf', '.mdx'},
        'icon': "TEXT",
        'color': (101, 0, 237)  # HEX: 6500ed
    },
    'archive': {
        'extensions': {'.zip', '.tar', '.gz', '.bz2', '.rar', '.7z'},
        'icon': "ZIP",
        'color': (128, 128, 38)  # HEX: 808026
    },
    'executable': {
        'extensions': {'.exe', '.bin', '.app', '.sh', '.bat', '.dll', '.so', '.dylib'},
        'icon': "EXE",
        'color': (0, 0, 0)  # HEX: 000000
    },
    'binary': {
        'extensions': {'.hex', '.bin', '.dat', '.dfu', '.oci'},
        'icon': "BIN",
        'color': (252, 252, 75)  # HEX: fcfc4a
    },
    'font': {
        'extensions': {'.ttf', '.otf', '.woff', '.woff2', '.eot'},
        'icon': "FONT",
        'color': (34, 153, 84)  # HEX: #229954
    },
    'gps': {
        'extensions': {'.gpx', '.fit', '.tcx'},
        'icon': "GPS",
        'color': (123, 156, 116)  # HEX: 33A1FD
    },
    'log': {
        'extensions': {'.log', '.txt', '.out'},
        'icon': "LOG",
        'color': (0, 0, 0)  # HEX: 000000
    },
    'movie': {
        'extensions': {'.mp4', '.mkv', '.avi', '.mov', '.m4v', '.webm'},
        'icon': "MOVIE",
        'color': (42, 219, 61)  # HEX: 2adb3d
    },
    'image': {
        'extensions': {'.jpg', '.jpeg', '.png', '.gif', '.bmp', '.tif', '.tiff', '.webp'},
        'icon': "IMAGE",
        'color': (0, 244, 240)  # HEX: 00f4f0
    },
    'cad': {
        'extensions': {'.stp', '.step', '.igs', '.iges', '.stl', '.dxf', '.obj'},
        'icon': "CAD",
        'color': (45, 150, 230)  # HEX: 2D96E6
    }
}

def scale_image_by_percent(image, percent):
    """Scale a PIL image by a given percentage (e.g., percent=0.95 for 95%)."""
    if image is None or percent <= 0:
        return None
    w, h = image.size
    new_w = max(1, int(w * percent))
    new_h = max(1, int(h * percent))
    return image.resize((new_w, new_h), Image.LANCZOS)

def get_file_type_info(file_path):
    """Determine file type group and icon information."""
    ext = file_path.suffix.lower()
    #logging.debug(f"ext={ext}")
    # Check if the extension is in any of our groups
    for group, info in FILE_TYPE_GROUPS.items():
        if ext in info['extensions']:
            logging.debug(f"Found group {group} for extension {ext} for file {file_path}")
            return {
                'group': group,
                'icon': info['icon'],
                'color': info['color']
            }
    # If not found, try to use mimetype to determine a general type
    mime_type, _ = mimetypes.guess_type(str(file_path))
    if mime_type:
        if mime_type.startswith('text/'):
            return {
                'group': 'text',
                'icon': "TXT",
                'color': (216, 71, 151)  #  
            }
        elif mime_type.startswith('application/'):
            return {
                'group': 'application',
                'icon': "APP",
                'color': (238, 97, 35)  # Darker red
            }
    # Default for unknown types
    return {
        'group': 'unknown',
        'icon': "FILE",
        'color': (250, 0, 63)  # Medium gray
    }

def format_file_size(size_bytes):
    """Format file size in human-readable format."""
    if size_bytes < 1024:
        return f"{size_bytes} B"
    elif size_bytes < 1024 * 1024:
        return f"{size_bytes / 1024:.1f} KB"
    elif size_bytes < 1024 * 1024 * 1024:
        return f"{size_bytes / (1024 * 1024):.1f} MB"
    else:
        return f"{size_bytes / (1024 * 1024 * 1024):.1f} GB"

def get_file_hash(file_path, algorithm='md5', block_size=65536):
    """Calculate hash of file contents."""
    hash_obj = hashlib.new(algorithm)
    with open(file_path, 'rb') as f:
        for block in iter(lambda: f.read(block_size), b''):
            hash_obj.update(block)
    return hash_obj.hexdigest()[:10]  # First 10 chars for brevity

def preview_text_content(file_path, max_lines=5, max_line_length=40):
    """Get a preview of text content if the file is text-based, wrapping long lines."""
    try:
        with open(file_path, 'r', encoding='utf-8', errors='ignore') as f:
            lines = []
            for i, line in enumerate(f):
                if i >= max_lines:
                    break
                wrapped = textwrap.wrap(line.rstrip('\n'), width=max_line_length)
                if not wrapped:
                    lines.append('')
                else:
                    lines.extend(wrapped)
            return lines
    except Exception:
        return None

def get_original_timestamp(file_path):
    """Try to find the original timestamp for a file from messages.json in the parent directory."""
    parent = file_path.parent
    messages_json = parent.parent / "messages.json"
    if not messages_json.exists():
        return None
    try:
        with open(messages_json, 'r', encoding='utf-8', errors='ignore') as f:
            messages = json.load(f)
        for msg in messages:
            if 'files' in msg:
                for fobj in msg['files']:
                    # Match by filename
                    if fobj.get('name') == file_path.name:
                        # Prefer human-readable timestamp if available
                        ts_human = msg.get('ts_human') or fobj.get('ts_human')
                        if ts_human:
                            try:
                                # Try to parse as datetime
                                return datetime.strptime(ts_human, "%Y-%m-%d %H:%M:%S")
                            except Exception:
                                return ts_human  # Return as string if parsing fails
                        ts = fobj.get('timestamp') or fobj.get('created') or msg.get('ts')
                        if ts:
                            try:
                                return datetime.fromtimestamp(float(ts))
                            except Exception:
                                pass
        return None
    except Exception:
        return None

def get_zip_preview(file_path, max_files=40):
    try:
        with zipfile.ZipFile(file_path, 'r') as z:
            names = z.namelist()
            if len(names) == 1:
                # If only one file, extract and show hex preview
                with z.open(names[0]) as f:
                    data = f.read(1024)
                hex_lines = []
                for i in range(0, len(data), 16):
                    chunk = data[i:i+16]
                    hexstr = ' '.join(f"{b:02X}" for b in chunk)
                    ascii_str = ''.join(chr(b) if 32 <= b < 127 else '.' for b in chunk)
                    hex_lines.append(f"{i:08X}: {hexstr:<48} {ascii_str}")
                return [f"ZIP: 1 file ({names[0]})"] + hex_lines
            # More than one file: list all, then hex dump largest
            file_infos = [(name, z.getinfo(name).file_size) for name in names]
            file_infos.sort(key=lambda x: x[1], reverse=True)
            largest_name, largest_size = file_infos[0]
            with z.open(largest_name) as f:
                data = f.read(1024)
            hex_lines = []
            for i in range(0, len(data), 16):
                chunk = data[i:i+16]
                hexstr = ' '.join(f"{b:02X}" for b in chunk)
                ascii_str = ''.join(chr(b) if 32 <= b < 127 else '.' for b in chunk)
                hex_lines.append(f"{i:08X}: {hexstr:<48} {ascii_str}")
            listing = [f"ZIP: {len(names)} files"] + [f"  {name} ({size} bytes)" for name, size in file_infos[:max_files]]
            listing.append(f"\nLargest file: {largest_name} ({largest_size} bytes) hex preview:")
            return listing + hex_lines
    except Exception as e:
        return [f"ZIP error: {e}"]

def get_bz2_preview(file_path, max_bytes=1024):
    try:
        with bz2.open(file_path, 'rb') as f:
            data = f.read(max_bytes)
        hex_lines = []
        for i in range(0, len(data), 16):
            chunk = data[i:i+16]
            hexstr = ' '.join(f"{b:02X}" for b in chunk)
            ascii_str = ''.join(chr(b) if 32 <= b < 127 else '.' for b in chunk)
            hex_lines.append(f"{i:08X}: {hexstr:<48} {ascii_str}")
        return ["BZ2 (hex preview):"] + hex_lines
    except Exception as e:
        return [f"BZ2 error: {e}"]

def get_gz_preview(file_path, max_bytes=1024, preview_box=None):
    import mimetypes
    try:
        with gzip.open(file_path, 'rb') as f:
            data = f.read(max_bytes * 10)  # Read more for image/text detection
        # Guess file type from original filename if possible
        orig_name = Path(file_path).stem
        ext = Path(orig_name).suffix.lower()
        # Try image preview
        if ext in {'.png', '.jpg', '.jpeg', '.bmp', '.gif', '.tif', '.tiff', '.heic', '.heif','.webp'} and preview_box:
            try:
                img = Image.open(io.BytesIO(data))
                img.thumbnail(preview_box)
                return None, img, None
            except Exception:
                pass
        # Try text preview
        mime, _ = mimetypes.guess_type(orig_name)
        if mime and mime.startswith('text'):
            try:
                text = data.decode(errors='ignore')
                lines = text.splitlines()[:40]
                return lines, None, None
            except Exception:
                pass
        # Fallback: hex preview
        hex_lines = []
        for i in range(0, min(len(data), max_bytes), 16):
            chunk = data[i:i+16]
            hexstr = ' '.join(f"{b:02X}" for b in chunk)
            ascii_str = ''.join(chr(b) if 32 <= b < 127 else '.' for b in chunk)
            hex_lines.append(f"{i:08X}: {hexstr:<48} {ascii_str}")
        return hex_lines, None, None
    except Exception as e:
        return [f"GZ error: {e}"], None, None

def is_mostly_text_or_html(file_path, chunk_size=4096):
    try:
        with open(file_path, 'rb') as f:
            chunk = f.read(chunk_size)
        try:
            text = chunk.decode('utf-8')
        except UnicodeDecodeError:
            text = chunk.decode('latin-1')
        printable = sum(c.isprintable() or c.isspace() for c in text)
        ratio = printable / max(1, len(text))
        html_like = any(tag in text.lower() for tag in ['<html', '<body', '<div', '<span', '<head', '<title', '<p>'])
        # Consider as text if >90% printable or contains HTML tags
        return ratio > 0.9 or html_like
    except Exception:
        return False


def get_hex_preview(file_path, max_bytes=1024):
    try:
        with open(file_path, 'rb') as f:
            data = f.read(max_bytes)
        hex_lines = []
        for i in range(0, len(data), 16):
            chunk = data[i:i+16]
            hexstr = ' '.join(f"{b:02X}" for b in chunk)
            ascii_str = ''.join(chr(b) if 32 <= b < 127 else '.' for b in chunk)
            hex_lines.append(f"{i:08X}: {hexstr:<48} {ascii_str}")
        return hex_lines
    except Exception as e:
        return [f"Hex error: {e}"]

def get_fit_preview(file_path, max_records=40):
    if not FITPARSE_AVAILABLE:
        return ["fitparse not installed"]
    try:
        fitfile = FitFile(str(file_path))
        lines = []
        for i, record in enumerate(fitfile.get_messages()):
            if i >= max_records:
                break
            lines.append(f"{record.get('name', 'Record')}: {record}")
        if not lines:
            lines = ["No records found"]
        return lines
    except Exception as e:
        return [f"FIT error: {e}"]

def get_fit_summary_preview(file_path):
    if not FITPARSE_AVAILABLE:
        return ["fitparse not installed"], {}
    try:
        fitfile = FitFile(str(file_path))
        summary = []
        meta = {}
        # Try to extract session/activity summary
        for msg in fitfile.get_messages('session'):
            fields = {d.name: d.value for d in msg}
            summary.append(f"Session: {fields.get('sport', 'N/A')} {fields.get('sub_sport', '')}")
            if 'start_time' in fields:
                summary.append(f"Start: {fields['start_time']}")
                meta['start_time'] = fields['start_time']
            if 'total_timer_time' in fields:
                summary.append(f"Duration: {fields['total_timer_time']:.1f} sec")
            if 'total_distance' in fields:
                summary.append(f"Distance: {fields['total_distance']/1000:.2f} km")
            if 'total_ascent' in fields:
                summary.append(f"Ascent: {fields['total_ascent']} m")
            if 'avg_speed' in fields:
                summary.append(f"Avg Speed: {fields['avg_speed']*3.6:.2f} km/h")
            if 'max_speed' in fields:
                summary.append(f"Max Speed: {fields['max_speed']*3.6:.2f} km/h")
            if 'total_calories' in fields:
                summary.append(f"Calories: {fields['total_calories']}")
            summary.append("")
        # If no session, try activity
        if not summary:
            for msg in fitfile.get_messages('activity'):
                fields = {d.name: d.value for d in msg}
                summary.append(f"Activity: {fields.get('type', 'N/A')}")
                if 'timestamp' in fields:
                    summary.append(f"Timestamp: {fields['timestamp']}")
                    meta['timestamp'] = fields['timestamp']
                summary.append("")
        # GPS points summary
        gps_points = []
        for record in fitfile.get_messages('record'):
            lat = None
            lon = None
            for d in record:
                if d.name == 'position_lat':
                    lat = d.value
                elif d.name == 'position_long':
                    lon = d.value
            if lat is not None and lon is not None:
                lat = lat * (180.0 / 2**31)
                lon = lon * (180.0 / 2**31)
                gps_points.append((lat, lon))
        if gps_points:
            summary.append(f"GPS Points: {len(gps_points)}")
            summary.append(f"Start: ({gps_points[0][0]:.5f}, {gps_points[0][1]:.5f})")
            summary.append(f"End:   ({gps_points[-1][0]:.5f}, {gps_points[-1][1]:.5f})")
            # Optionally show a few sample points
            if len(gps_points) > 2:
                summary.append(f"Sample: ({gps_points[len(gps_points)//2][0]:.5f}, {gps_points[len(gps_points)//2][1]:.5f})")
        # Fallback: show number of records
        n_records = sum(1 for _ in fitfile.get_messages('record'))
        summary.append(f"Records: {n_records}")
        meta['records'] = n_records
        # Add all metadata fields from file header
        if hasattr(fitfile, 'file_id'):
            for k, v in fitfile.file_id.items():
                summary.append(f"{k}: {v}")
                meta[k] = v
        return summary[:40], meta
    except Exception as e:
        return [f"FIT error: {e}"], {}

def get_pdf_preview(file_path, box_w, box_h):
    try:
        # First, get the total number of pages
        from pdf2image import convert_from_path
        import numpy as np
        #logging.debug(f"Attempting to extract PDF preview: {file_path}")
        all_pages = convert_from_path(str(file_path))
        n_total = len(all_pages)
        logging.info(f"PDF {file_path} page count is {n_total} pages")
        # Dynamically determine number of preview pages
        if n_total <= 20:
            n_preview = n_total
        elif n_total <= 40:
            n_preview = min(24, n_total)
        elif n_total <= 60:
            n_preview = min(30, n_total)
        else:
            n_preview = min(36, n_total)
        if n_preview == 0:
            logging.warning(f"No pages found in PDF: {file_path}")
            return None
        # Select preview page indices: always include first page, then evenly distributed
        indices = [0]
        if n_preview > 1:
            # Evenly distribute remaining pages
            remaining = np.linspace(1, n_total - 1, n_preview - 1)
            indices += [int(round(i)) for i in remaining]
        indices = sorted(set(indices))
        selected_pages = [all_pages[i] for i in indices]
        n_pages = len(selected_pages)
        box_is_landscape = box_w >= box_h
        if n_pages == 1:
            # Single page: scale to fill preview box as much as possible
            page = selected_pages[0].copy()
            page_is_landscape = page.width >= page.height
            if box_is_landscape != page_is_landscape:
                page = page.rotate(90, expand=True)
            scale_factor = min(box_w / page.width, box_h / page.height)
            new_w = int(page.width * scale_factor)
            new_h = int(page.height * scale_factor)
            page = page.resize((new_w, new_h), Image.LANCZOS)
            grid_img = Image.new('RGB', (box_w, box_h), (254, 254, 254))
            x = (box_w - new_w) // 2
            y = (box_h - new_h) // 2
            grid_img.paste(page, (x, y))
            logging.debug(f"Single page preview: scaled to ({new_w}, {new_h}) at ({x}, {y})")
            return grid_img
        # Multi-page: maximize grid coverage
        best_thumb_w = 0
        best_thumb_h = 0
        best_rows = 0
        best_cols = 0
        for rows in range(1, n_pages + 1):
            cols = int(math.ceil(n_pages / rows))
            thumb_w = box_w // cols
            thumb_h = box_h // rows
            thumb_size = min(thumb_w, thumb_h)
            if thumb_size > min(best_thumb_w, best_thumb_h) or best_thumb_w == 0:
                best_thumb_w = thumb_w
                best_thumb_h = thumb_h
                best_rows = rows
                best_cols = cols
        thumbs = []
        for page in selected_pages:
            page = page.copy()
            page.thumbnail((best_thumb_w, best_thumb_h))
            thumb_is_landscape = page.width >= page.height
            if box_is_landscape != thumb_is_landscape:
                page = page.rotate(90, expand=True)
                page.thumbnail((best_thumb_w, best_thumb_h))
            thumbs.append(page)
        grid_img = Image.new('RGB', (box_w, box_h), (255, 255, 255))
        for idx, page in enumerate(thumbs):
            x = (idx % best_cols) * best_thumb_w + (best_thumb_w - page.width)//2
            y = (idx // best_cols) * best_thumb_h + (best_thumb_h - page.height)//2
            grid_img.paste(page, (x, y))
            logging.debug(f"Pasted page {indices[idx]+1} at ({x}, {y}), size ({page.width}, {page.height})")
        logging.debug(f"Preview box: width={box_w}, height={box_h}")
        logging.debug(f"Grid created at: width={grid_img.width}, height={grid_img.height}")
        return grid_img
    except Exception as e:
        logging.error(f"PDF preview error for {file_path}: {e}")
        return None

def get_image_thumbnail(file_path, box_size=(320, 320), cmyk_mode=False):
    try:
        img = Image.open(file_path)
        # Composite transparent images onto white/light background BEFORE any CMYK conversion
        if img.mode in ("RGBA", "LA"):
            logging.debug(f"Compositing transparent image onto white background: {file_path.name}")
            background = Image.new("RGBA", img.size, (250, 250, 250))
            background.paste(img, mask=img.split()[-1])
            img = background

        img_w, img_h = img.size
        box_w, box_h = box_size
        # Rotate image if box is portrait and image is landscape
        if box_h > box_w and img_w > img_h:
            img = img.rotate(90, expand=True)
            img_w, img_h = img.size
        # Scale to fit box, maximizing coverage
        scale_factor = min(box_w / img_w, box_h / img_h)
        new_w = int(img_w * scale_factor)
        new_h = int(img_h * scale_factor)
        img = img.resize((new_w, new_h), Image.LANCZOS)
        # Center in box

        # Set the background color behind the image thumbnail
        if cmyk_mode:
            # Use CMYK equivalent of light gray
            thumb_bg_color = rgb_to_cmyk(250, 250, 250)
            thumb = Image.new('CMYK', (box_w, box_h), thumb_bg_color)
        else:
            thumb = Image.new('RGB', (box_w, box_h), (250, 250, 250))

        x = (box_w - new_w) // 2
        y = (box_h - new_h) // 2
        thumb.paste(img, (x, y))
        return thumb
    except Exception:
        return None

def get_font_preview(file_path, box_w, box_h):
    """
    Generate a preview image for a font file (TTF, OTF).
    
    Args:
        file_path: Path to the font file
        box_w: Width of the preview box
        box_h: Height of the preview box
        
    Returns:
        A PIL Image containing a preview of the font with sample text
    """
    try:
        # Create a white background image
        preview = Image.new('RGB', (box_w, box_h), (255, 255, 255))
        draw = ImageDraw.Draw(preview)
        
        # Try to load the font
        font_path = str(file_path)
        
        # Sample text to display
        sample_text = "The OMATA One. As useful as art."
        pangram = "The quick brown fox jumps over the lazy dog"
        numbers = "0123456789"
        special_chars = "!@#$%^&*()_+-=[]{}|;:'\",.<>/?"
        
        # Font sizes to display
        sizes = [36, 48, 64, 72]
        
        # Get font metadata if possible
        font_metadata = []
        if FONTTOOLS_AVAILABLE:
            try:
                font = ttLib.TTFont(font_path)
                
                # Try to get font family name
                if 'name' in font:
                    for record in font['name'].names:
                        if record.nameID == 1 and record.isUnicode():  # Font Family name
                            family_name = record.toUnicode()
                            font_metadata.append(f"Family: {family_name}")
                            break
                    
                    for record in font['name'].names:
                        if record.nameID == 2 and record.isUnicode():  # Font Subfamily name
                            style = record.toUnicode()
                            font_metadata.append(f"Style: {style}")
                            break
                            
                    for record in font['name'].names:
                        if record.nameID == 5 and record.isUnicode():  # Version
                            version = record.toUnicode()
                            font_metadata.append(f"Version: {version}")
                            break
            except Exception as e:
                logging.debug(f"Could not read font metadata: {e}")
        
        if not font_metadata:
            font_metadata = ["Font: " + os.path.basename(font_path)]
        
        # Draw font metadata
        # Use a much larger font for metadata
        big_metadata_font_size = max(24, int(box_h * 0.02))
        try:
            metadata_font = ImageFont.truetype(font_path, big_metadata_font_size)
        except Exception:
            metadata_font = ImageFont.load_default()
        y_pos = 10
        for line in font_metadata:
            draw.text((10, y_pos), line, fill=(0, 0, 0), font=metadata_font)
            # Increase spacing for big font
            y_pos += big_metadata_font_size + 10
        
        y_pos += 20  # Extra space after metadata
        
        # Draw sample text in different sizes
        for size in sizes:
            try:
                font = ImageFont.truetype(font_path, size)
                text = f"{size}pt: {sample_text}"
                draw.text((10, y_pos), text, fill=(0, 0, 0), font=font)
                y_pos += size + 60
            except Exception as e:
                logging.debug(f"Error loading font at size {size}: {e}")
                # Use default font as fallback
                fallback_font = ImageFont.load_default()
                draw.text((10, y_pos), f"Size {size}pt not available", fill=(255, 0, 0), font=fallback_font)
                y_pos += 80
        
        # Draw numbers and special characters
        try:
            size = 124
            font = ImageFont.truetype(font_path, size)
            draw.text((10, y_pos), numbers, fill=(0, 0, 0), font=font)
            y_pos += size + 60
            
            size=72
            font = ImageFont.truetype(font_path, size)
            draw.text((10, y_pos), special_chars, fill=(0, 0, 0), font=font)
            y_pos += size + 60
        except Exception as e:
            logging.debug(f"Error drawing numbers/special chars: {e}")
        
        # Draw pangram
        try:
            pangram_size = 42
            font = ImageFont.truetype(font_path, pangram_size)
            
            # Wrap text to fit width
            wrapped_text = textwrap.fill(pangram, width=int(box_w / (pangram_size * 0.6)))
            draw.text((10, y_pos), wrapped_text, fill=(0, 0, 0), font=font)
            
            # Move position down based on number of lines
            lines = wrapped_text.count('\n') + 1
            y_pos += (pangram_size + 20) * lines
        except Exception as e:
            logging.debug(f"Error drawing pangram: {e}")
            
        
        return preview
    except Exception as e:
        logging.error(f"Error creating font preview: {e}")
        logging.error(traceback.format_exc())
        # Create a fallback image
        fallback = Image.new('RGB', (box_w, box_h), (240, 240, 240))
        draw = ImageDraw.Draw(fallback)
        fallback_font = ImageFont.load_default()
        draw.text((10, 10), f"Font preview not available", fill=(255, 0, 0), font=fallback_font)
        draw.text((10, 30), f"Error: {str(e)}", fill=(255, 0, 0), font=fallback_font)
        return fallback

def get_gpx_preview(file_path, box_w, box_h):
    try:
        with open(file_path, 'r', encoding='utf-8', errors='ignore') as f:
            gpx = gpxpy.parse(f)
        points = []
        for track in gpx.tracks:
            for segment in track.segments:
                for p in segment.points:
                    points.append((p.longitude, p.latitude))
        if not points:
            return None
        lons, lats = zip(*points)
        min_lon, max_lon = min(lons), max(lons)
        min_lat, max_lat = min(lats), max(lats)
        # Normalize and scale
        def scale(val, minv, maxv, size):
            if maxv == minv:
                return size // 2
            return int((val - minv) / (maxv - minv) * (size - 20) + 10)
        img = Image.new('RGB', (box_w, box_h), (245, 245, 245))
        draw = ImageDraw.Draw(img)
        prev = None
        for lon, lat in points:
            x = scale(lon, min_lon, max_lon, box_w)
            y = box_h - scale(lat, min_lat, max_lat, box_h)
            if prev:
                draw.line([prev, (x, y)], fill=(0, 120, 160), width=3)
            prev = (x, y)
        return img
    except Exception:
        return None

def get_video_preview(file_path, box_w, box_h, grid_cols=3, grid_rows=3, rotate_frames_if_portrait=True):
    try:
        cap = cv2.VideoCapture(str(file_path))
        frame_count = int(cap.get(cv2.CAP_PROP_FRAME_COUNT))
        if frame_count == 0:
            cap.release()
            return None
        # Select frames using a normal distribution (bell curve) centered in the video
        import numpy as np
        num_frames = grid_cols * grid_rows
        mean = frame_count / 2
        stddev = frame_count / 4
        idxs = np.random.normal(loc=mean, scale=stddev, size=num_frames)
        idxs = np.clip(idxs, 0, frame_count - 1)
        idxs = np.round(idxs).astype(int)
        # Ensure unique and sorted indices for visual consistency
        idxs = sorted(set(idxs))
        # If not enough unique frames, fill in with evenly spaced frames
        while len(idxs) < num_frames:
            extra = np.linspace(0, frame_count - 1, num_frames)
            idxs = sorted(set(list(idxs) + list(np.round(extra).astype(int))))
            if len(idxs) > num_frames:
                idxs = idxs[:num_frames]
        thumbs = []
        thumb_w = box_w // grid_cols
        thumb_h = box_h // grid_rows
        portrait_mode = box_h > box_w
        for idx in idxs:
            cap.set(cv2.CAP_PROP_POS_FRAMES, idx)
            ret, frame = cap.read()
            if not ret:
                continue
            frame = cv2.cvtColor(frame, cv2.COLOR_BGR2RGB)
            pil_img = Image.fromarray(frame)
            # Rotate individual frame if preview box is portrait
            if rotate_frames_if_portrait and portrait_mode and pil_img.width > pil_img.height:
                pil_img = pil_img.rotate(90, expand=True)
            pil_img.thumbnail((thumb_w, thumb_h))
            thumbs.append(pil_img)
        cap.release()
        grid_img = Image.new('RGB', (box_w, box_h), (245, 245, 245))
        for i, thumb in enumerate(thumbs):
            x = (i % grid_cols) * thumb_w + (thumb_w - thumb.width)//2
            y = (i // grid_cols) * thumb_h + (thumb_h - thumb.height)//2
            grid_img.paste(thumb, (x, y))
        logging.debug(f"Grid size: {grid_img.size} for file {file_path}")
        return grid_img
    except Exception:
        return None

def get_video_frames(file_path, max_frames=9, rotate_frames_if_portrait=True):
    """
    Extracts up to max_frames from the video file and returns them as PIL Images.
    """
    try:
        cap = cv2.VideoCapture(str(file_path))
        frame_count = int(cap.get(cv2.CAP_PROP_FRAME_COUNT))
        if frame_count == 0:
            cap.release()
            return []
        # Evenly spaced frame indices
        indices = [int(i) for i in np.linspace(0, frame_count - 1, max_frames)]
        frames = []
        portrait_mode = False
        for idx in indices:
            cap.set(cv2.CAP_PROP_POS_FRAMES, idx)
            ret, frame = cap.read()
            if not ret:
                continue
            frame = cv2.cvtColor(frame, cv2.COLOR_BGR2RGB)
            pil_img = Image.fromarray(frame)
            # Rotate individual frame if preview box is portrait
            if rotate_frames_if_portrait and pil_img.width > pil_img.height:
                pil_img = pil_img.rotate(90, expand=True)
            frames.append(pil_img)
        cap.release()
        return frames
    except Exception:
        logging.warning("Error extracting video frames", exc_info=True)
        return []

# Check for pillow-heif availability
try:
    import pillow_heif
    PILLOW_HEIF_AVAILABLE = True
except ImportError:
    PILLOW_HEIF_AVAILABLE = False

def get_heif_image(file_path):
    if not PILLOW_HEIF_AVAILABLE:
        logging.warning("pillow-heif library is not available. Cannot process HEIC files.")
        return None
    try:
        img = Image.open(file_path)
        logging.info(f"Successfully processed HEIC file using Pillow: {file_path}")
        return img
    except Exception as e:
        logging.error(f"Error processing HEIC file {file_path} with Pillow: {e}")
        return None

def get_fit_gps_preview(file_path, box_w, box_h):
    if not FITPARSE_AVAILABLE:
        return None
    try:
        fitfile = FitFile(str(file_path))
        points = []
        for record in fitfile.get_messages('record'):
            lat = None
            lon = None
            for d in record:
                if d.name == 'position_lat':
                    lat = d.value
                elif d.name == 'position_long':
                    lon = d.value
            if lat is not None and lon is not None:
                # Convert semicircles to degrees
                lat = lat * (180.0 / 2**31)
                lon = lon * (180.0 / 2**31)
                points.append((lon, lat))
        if not points:
            return None
        lons, lats = zip(*points)
        min_lon, max_lon = min(lons), max(lons)
        min_lat, max_lat = min(lats), max(lats)
        def scale(val, minv, maxv, size):
            if maxv == minv:
                return size // 2
            return int((val - minv) / (maxv - minv) * (size - 20) + 10)
        img = Image.new('RGB', (box_w, box_h), (245, 245, 245))
        draw = ImageDraw.Draw(img)
        prev = None
        for lon, lat in points:
            x = scale(lon, min_lon, max_lon, box_w)
            y = box_h - scale(lat, min_lat, max_lat, box_h)
            if prev:
                draw.line([prev, (x, y)], fill=(0, 120, 160), width=3)
            prev = (x, y)
        return img
    except Exception:
        return None

MAPBOX_TOKEN = os.getenv('MAPBOX_TOKEN', '').strip()
logging.info("Using Mapbox token: %s", MAPBOX_TOKEN if MAPBOX_TOKEN else "Not set")
def downsample_points(points, max_points=100):
    if len(points) <= max_points:
        return points
    step = max(1, len(points) // max_points)
    return points[::step]

def get_mapbox_tile_for_bounds(min_lat, max_lat, min_lon, max_lon, width, height, api_key=MAPBOX_TOKEN, path_points=None):
    center_lat = (min_lat + max_lat) / 2
    center_lon = (min_lon + max_lon) / 2
    # Calculate zoom level based on bounding box and image size
    # Reference: https://docs.mapbox.com/help/glossary/zoom-level/
    def lat_rad(lat):
        from math import radians, log, tan, pi
        sin = math.sin(radians(lat))
        return log((1 + sin) / (1 - sin)) / 2
    WORLD_DIM = 256  # Mapbox tile size in pixels
    def zoom_for_bounds(min_lat, max_lat, min_lon, max_lon, width, height):
        # Clamp latitude to avoid math domain errors
        min_lat = max(min_lat, -85.05112878)
        max_lat = min(max_lat, 85.05112878)
        lat_fraction = (lat_rad(max_lat) - lat_rad(min_lat)) / math.pi
        lon_fraction = (max_lon - min_lon) / 360.0
        lat_zoom = math.log2(height / WORLD_DIM / lat_fraction) if lat_fraction > 0 else 20
        lon_zoom = math.log2(width / WORLD_DIM / lon_fraction) if lon_fraction > 0 else 20
        zoom = min(lat_zoom, lon_zoom, 22)
        zoom = max(0, zoom)
        calculated_zoom = float(zoom)
        adjusted_zoom = max(0.0, calculated_zoom - 0.3)  # Adjust zoom to avoid too high resolution
        return adjusted_zoom
    zoom = zoom_for_bounds(min_lat, max_lat, min_lon, max_lon, min(width, 1280), min(height, 1280))

    import urllib.parse
    path_str = ""
    if path_points and len(path_points) > 1:
        path_points = downsample_points(path_points, max_points=100)
        # Mapbox expects [lon,lat] pairs for polyline encoding
        poly_points = [(lat, lon) for lon, lat in path_points]
        encoded = polyline.encode(poly_points)
        encoded_url = urllib.parse.quote(encoded, safe='')
        path_str = f"/path-5+f44-0.7({encoded_url})"
    # Log style info from Mapbox Styles API
    style_username = "darthjulian"
    style_id = "ciwqpkc0s00882qnxuuscegmn"
    style_api_url = f"https://api.mapbox.com/styles/v1/{style_username}/{style_id}?access_token={api_key}"
    try:
        style_resp = requests.get(style_api_url)
        if style_resp.status_code == 200:
            style_json = style_resp.json()
            logging.info(f"Mapbox style name: {style_json.get('name')}")
            logging.info(f"Mapbox style owner: {style_json.get('owner')}")
            logging.info(f"Mapbox style visibility: {style_json.get('visibility')}")
        else:
            logging.warning(f"Could not fetch Mapbox style info: {style_resp.status_code} {style_resp.text}")
    except Exception as e:
        logging.warning(f"Exception fetching Mapbox style info: {e}")
    url = (
       # f"https://api.mapbox.com/styles/v1/mapbox/outdoors-v12/static"
        f"https://api.mapbox.com/styles/v1/darthjulian/ciwqpkc0s00882qnxuuscegmn/static"
        f"{path_str}/{center_lon},{center_lat},{zoom},0,50/{width}x{height}"
        f"?access_token={api_key}"
    )
    resp = requests.get(url)
    logging.info("Mapbox URL: %s", url)
    logging.info("Mapbox zoom: %s", zoom)
    logging.info("Mapbox status: %s", resp.status_code)
    if resp.status_code == 200:
        return Image.open(io.BytesIO(resp.content))
    else:
        logging.error("Mapbox error: %s %s", resp.status_code, resp.text)
        logging.error("Bounds are (%f, %f, %f, %f)", min_lat, max_lat, min_lon, max_lon)
        logging.error("Width: %d, Height: %d", width, height)
        logging.error("Zoom level: %f", zoom)
        exit(-1)  # Exit with error code if Mapbox request fails
    return None


def create_file_info_card(file_path, width=800, height=800, cmyk_mode=False, exclude_file_path=False, border_color=(245, 245, 245), border_inch_width=0.125, include_video_frames=False):
    logging.debug(f"Creating file info card for {file_path} with size {width}x{height}, cmyk_mode={cmyk_mode}")
    file_info = {}
    file_path = Path(file_path)

    # Proportional scaling
    base_width = 800
    base_height = 1000
    scale = min(width / base_width, height / base_height)
    logging.debug(f"Scaling card to {width}x{height} with scale factor {scale:.2f}")
    # Proportional paddings
    border_width = max(2, int(1 * scale))  # Using a more reasonable but still very visible border width
    outer_padding = max(80, int(50 * scale))  # Padding between border and outer edges of content

    # Calculate dimensions for the content area
    #content_width = width - 2 * outer_padding
    #content_height = height - 2 * outer_padding

    # Create the full-sized background image that is the canvas for the preview
<<<<<<< HEAD
    if cmyk_mode:
        # Use CMYK mode, no alpha
        img = Image.new('CMYK', (width, height), rgb_to_cmyk(250, 250, 250))
    else:
        # Use RGB mode, no alpha
=======
    # Use non-alpha modes so downstream PDF assembly doesn't hit alpha issues
    if cmyk_mode:
        # Light background in CMYK
        img = Image.new('CMYK', (width, height), rgb_to_cmyk(250, 250, 250))
    else:
        # Light background in RGB
>>>>>>> c1070726
        img = Image.new('RGB', (width, height), (250, 250, 250))
    draw = ImageDraw.Draw(img)

    # Draw the border around the content area
    # Determine the color mode first to avoid variable reference issues
    rgb_mode = not cmyk_mode
    preview_background_color = (250, 250, 250) if rgb_mode else rgb_to_cmyk(250, 250, 250)
    # Define a reliable black text color for the current mode
    text_black = (0, 0, 0) if rgb_mode else (0, 0, 0, 100)
    if rgb_mode:
        # For RGB mode, use standard black border
        draw.rectangle(
            [outer_padding, outer_padding, width - outer_padding - 1, height - outer_padding - 1],
            outline=(0, 0, 0), 
            width=border_width
        )
    else:
        # For CMYK mode, use solid black (K channel only at 100%) for maximum visibility
        # Draw multiple concentric borders to ensure visibility
        for i in range(0, min(10, border_width), 2):  # Draw up to 5 concentric borders
            draw.rectangle(
                [
                    outer_padding + i,
                    outer_padding + i,
                    width - outer_padding - 1 - i,
                    height - outer_padding - 1 - i
                ],
                outline=(0, 0, 0, 5),  # 100% black in CMYK
                width=max(5, border_width // 5)  # Make each border line thick
            )

    # Proportional font sizes
    title_font_size = int(20 * scale)
    info_font_size = int(15 * scale)  # Smaller font size for metadata
    preview_font_size = int(12 * scale)
    fit_font_size = int(15 * scale)
    # Proportional paddings (keeping the original border_width value)
    icon_space = int((100 + 40) * scale)
    metadata_line_height = int(info_font_size * 1.02)  # Tighter line spacing for metadata
    spacing_between_metadata_and_content_preview = int(20 * scale)
    preview_box_padding = int(2 * scale)
    header_height = int(20 * scale)

    # Load fonts
    try:
        title_font = ImageFont.truetype("/Users/julian/OMATA Dropbox/Julian Bleecker/PRODUCTION ASSETS/FONTS/3270/3270NerdFontMono-Regular.ttf", title_font_size)
        info_font = ImageFont.truetype("/Users/julian/OMATA Dropbox/Julian Bleecker/PRODUCTION ASSETS/FONTS/3270/3270NerdFontMono-Regular.ttf", info_font_size)
        preview_font = ImageFont.truetype("/Users/julian/OMATA Dropbox/Julian Bleecker/PRODUCTION ASSETS/FONTS/3270/3270NerdFontMono-Regular.ttf", preview_font_size)
        fit_font = ImageFont.truetype("/Users/julian/OMATA Dropbox/Julian Bleecker/PRODUCTION ASSETS/FONTS/3270/3270NerdFontMono-Regular.ttf", fit_font_size)
    except:
        title_font = ImageFont.load_default()
        info_font = ImageFont.load_default()
        preview_font = ImageFont.load_default()
        fit_font = ImageFont.load_default()

    file_type_info = get_file_type_info(file_path)
    logging.info(f"Processing {file_path.name} - Type: {file_type_info['group']}")
    icon = file_type_info['icon']
    ext = file_path.suffix.lower()


    try:
        size = os.path.getsize(file_path)
        modified_time = os.path.getmtime(file_path)
        created_time = os.path.getctime(file_path)
    except (FileNotFoundError, PermissionError):
        size = 0
        modified_time = 0
        created_time = 0

    # Try to get original timestamp and Slack metadata
    original_dt = get_original_timestamp(file_path)
    slack_channel = None
    slack_message_id = None
    slack_user_id = None
    slack_user_name = None
    slack_avatar = None
    slack_shared_date = None
    parent = file_path.parent
    channel_dir = parent.parent
    messages_json = channel_dir / "messages.json"
    users_json = channel_dir.parent / "users.json"
    avatars_dir = channel_dir.parent / "avatars_40x40"
    #user_profile = None
    if messages_json.exists():
        try:
            with open(messages_json, 'r', encoding='utf-8', errors='ignore') as f:
                messages = json.load(f)
            for msg in messages:
                if 'files' in msg:
                    for fobj in msg['files']:
                        if fobj.get('name') == file_path.name:
                            slack_channel = channel_dir.name
                            slack_message_id = msg.get('client_msg_id') or msg.get('ts')
                            slack_user_id = msg.get('user') or msg.get('username') or fobj.get('user')
                            slack_shared_date = None
                            ts = fobj.get('timestamp') or fobj.get('created') or msg.get('ts')
                            if ts:
                                try:
                                    slack_shared_date = datetime.fromtimestamp(float(ts)).strftime('%Y-%m-%d %H:%M:%S')
                                except Exception:
                                    slack_shared_date = str(ts)
                            # Resolve avatar from local 'avatars' directory
                            avatars_dir = channel_dir.parent / "avatars"
                            logging.debug(f"Looking for avatars in: {avatars_dir}")
                            if slack_user_id and avatars_dir.exists():
                                avatar_path = avatars_dir / f"{slack_user_id}.jpg"
                                logging.debug(f"Checking avatar path: {avatar_path}")
                                if avatar_path.exists():
                                    slack_avatar = str(avatar_path)
                                    logging.debug(f"Found avatar for {slack_user_id}: {slack_avatar}")
                            # Resolve user name from users.json
                            if users_json.exists() and slack_user_id:
                                try:
                                    with open(users_json, 'r', encoding='utf-8', errors='ignore') as uf:
                                        users = json.load(uf)
                                    for user in users:
                                        if user.get('id') == slack_user_id or user.get('name') == slack_user_id:
                                            slack_user_name = user.get('real_name') or user.get('profile', {}).get('real_name') or user.get('name')
                                            break
                                except Exception as e:
                                    logging.error(f"Error reading users.json: {e}")
                            break
                if slack_channel:
                    break
        except Exception:
            pass
        
        
        
    # Step 2: If EXIF-capable, try to read EXIF data
    exif_data = None
    exif_candidate = False
    ext = Path(file_path).suffix.lower()


    # Step 1: Check if file is an EXIF-capable image type
    exif_candidate = ext in {'.jpg', '.jpeg', '.tif', '.tiff'}
    if exif_candidate:
        logging.info(f"File {file_path} is an EXIF-capable image type: {ext}")
        try:
            img = Image.open(file_path)
            if hasattr(img, '_getexif'):
                exif_data = img._getexif()
            elif hasattr(img, 'getexif'):
                exif_data = img.getexif()
        except Exception:
            exif_data = None
    if exif_data is not None:
        logging.debug(f"EXIF data found: {exif_data is not None}")
        logging.debug(f"EXIF data : {exif_data.get(36867)}")

    if exif_data is not None:
        date_time_original = exif_data.get(36867)
        logging.info(f"EXIF DateTimeOriginal: {date_time_original}")
        if date_time_original:
            file_info['DateTimeOriginal'] = date_time_original
            logging.debug(f"NOW EXIF DateTimeOriginal: {date_time_original}")
            logging.debug(f"File info before DateTimeOriginal check: {file_info}")
    # If DateTimeOriginal is present, skip other date fields
    logging.debug(f"File info before DateTimeOriginal check: {file_info}")
    if 'DateTimeOriginal' in file_info and file_info['DateTimeOriginal']:
        logging.debug(f"DateTimeOriginal found: {file_info['DateTimeOriginal']}")
        pass
    elif original_dt:
        file_info['Original Date'] = original_dt.strftime('%Y-%m-%d %H:%M:%S')
    else:
        file_info['Modified'] = datetime.fromtimestamp(modified_time).strftime('%Y-%m-%d %H:%M:%S')
        file_info['Created'] = datetime.fromtimestamp(created_time).strftime('%Y-%m-%d %H:%M:%S')
    
    logging.debug(f"--->: {file_info}")

    # Build metadata with Slack Channel at the top if present
    if slack_channel:
        file_info['Slack Channel'] = slack_channel
    file_info['Type'] = f"{file_path.suffix[1:].upper()} ({file_type_info['group']})"
    file_info['Size'] = format_file_size(size)
    if slack_message_id:
        file_info['Message ID'] = slack_message_id
    if slack_user_name:
        file_info['Shared By'] = slack_user_name
    if slack_shared_date:
        file_info['Shared Date'] = slack_shared_date

    
    # Move Name to the end
    if not exclude_file_path:
        file_info['Filepath'] = str(file_path.parent)
        #file_info['Name'] = file_path.name


    # Fixed card height for 4x5 aspect ratio
    #header_height = int(80 * scale)
    icon_space = int((100 + 40) * scale)
    metadata_lines = len(file_info)
    metadata_height = metadata_lines * metadata_line_height
    logging.debug(f"Metadata height: {metadata_height} for {metadata_lines} lines")
    # Content area dimensions, accounting for outer padding
    content_area_left = outer_padding
    content_area_right = width - outer_padding
    content_area_width = content_area_right - content_area_left
    
    # Preview box within the content area
    preview_box_left = content_area_left + int(content_area_width * 0.005)
    preview_box_right = content_area_right - int(content_area_width * 0.005)
    preview_box_top = outer_padding + header_height + metadata_height + spacing_between_metadata_and_content_preview
    logging.debug(f"Preview box top: {preview_box_top}, icon space: {icon_space}, metadata height: {metadata_height}")
    preview_box_bottom = height - outer_padding - int(30 * scale)
    preview_box_height = preview_box_bottom - preview_box_top - preview_box_padding * 2
    max_line_width_pixels = preview_box_right - preview_box_left - preview_box_padding * 2
    temp_img = Image.new('RGBA', (width, height))
    temp_draw = ImageDraw.Draw(temp_img)
    bbox = temp_draw.textbbox((0, 0), 'A', font=preview_font)
    line_height = bbox[3] - bbox[1] + int(3 * scale)
    char_bbox = temp_draw.textbbox((0, 0), 'A', font=preview_font)
    char_width = char_bbox[2] - char_bbox[0]
    max_line_length = max(10, max_line_width_pixels // char_width)
    max_preview_lines = max(1, preview_box_height // line_height)

    # --- Preview logic by file type ---
    preview_lines = []
    fit_meta = {}
    image_thumb = None
    pdf_grid_thumb = None
    gpx_thumb = None
    video_thumb = None
    fit_gps_thumb = None
    zip_file_list = None
    zip_file_preview_img = None
    zip_file_preview_lines = None
    video_frames = []
    video_frame_thumbs = []

    # --- Preview logic by file type ---
    preview_lines = []
    fit_meta = {}
    image_thumb = None
    pdf_grid_thumb = None
    gpx_thumb = None
    video_thumb = None
    fit_gps_thumb = None
    zip_file_list = None
    zip_file_preview_img = None
    zip_file_preview_lines = None
    video_frames = []
    video_frame_thumbs = []

    if ext in {'.png', '.jpg', '.jpeg', '.bmp', '.gif', '.tif', '.tiff', '.webp'}:
        image = get_image_thumbnail(
            file_path,
            box_size=(max_line_width_pixels, preview_box_height),
            cmyk_mode=cmyk_mode
        )
        if image is not None:
            img_w, img_h = image.size
            logging.debug(f"Original image size: {img_w}x{img_h} for {file_path.name}")
            logging.debug(f"width: {width}, height: {height}, img_w: {img_w}, img_h: {img_h}")
            # Rotate image if card is portrait and image is landscape
            if width < height and img_w > img_h:
                logging.debug(f"Rotating image for portrait card: {file_path.name}")
                image = image.rotate(90, expand=True)
                img_w, img_h = image.size
                logging.debug(f"Image size after rotation: {img_w}x{img_h} for {file_path.name}")

            # Scale to fit preview area
            scale_factor = min(
                (max_line_width_pixels) / img_w,
                (preview_box_height) / img_h
            ) * 0.95
            logging.debug(f"Scaling image by factor {scale_factor:.3f} for {file_path.name}")
            new_w = int(img_w * scale_factor)
            new_h = int(img_h * scale_factor)
            image_thumb = image.resize((new_w, new_h), Image.LANCZOS)
            logging.debug(f"Final image_thumb size: {new_w}x{new_h} for {file_path.name}")
    elif ext in {'.heic', '.heif'}:
        image = get_heif_image(file_path)
        if image is not None:
            img_w, img_h = image.size
            if width < height and img_w > img_h:
                image = image.rotate(90, expand=True)
                img_w, img_h = image.size
            scale_factor = min(
                (max_line_width_pixels) / img_w,
                (preview_box_height) / img_h
            ) * 0.95
            new_w = int(img_w * scale_factor)
            new_h = int(img_h * scale_factor)
            image_thumb = image.resize((new_w, new_h), Image.LANCZOS)
    elif ext == '.numbers':
        try:
            with zipfile.ZipFile(file_path, 'r') as z:
                names = z.namelist()
                preview_lines = [f"NUMBERS file: {len(names)} items"]
                preview_lines += [f"  {name}" for name in names[:max_preview_lines]]
                # Try to find a preview image
                image_files = [name for name in names if name.lower().endswith(('.jpg', '.jpeg', '.png'))]
                image_thumb = None
                if image_files:
                    with z.open(image_files[0]) as img_file:
                        img_data = img_file.read()
                        try:
                            img = Image.open(io.BytesIO(img_data))
                            img.thumbnail((max_line_width_pixels, preview_box_height))
                            image_thumb = img
                        except Exception:
                            pass
        except Exception as e:
            preview_lines = [f"NUMBERS error: {e}"]
    elif ext == '.pdf':
        try:
            #pages = convert_from_path(str(file_path), first_page=1, last_page=1)
            #if pages:
                #image_thumb = process_pdf_or_ai_page(pages[0], max_line_width_pixels, preview_box_height)
            image_thumb = get_pdf_preview(str(file_path), max_line_width_pixels, preview_box_height)
            #else:
            #    preview_lines = ["PDF preview not available."]
        except Exception as e:
            preview_lines = [f"PDF error: {e}"]
    elif ext in {'.mp4', '.mov', '.avi', '.mkv', '.m4v', '.webm'}:
        # Dynamically determine grid size based on video length
        def get_video_grid_size(file_path):
            try:
                import cv2
                cap = cv2.VideoCapture(str(file_path))
                frame_count = int(cap.get(cv2.CAP_PROP_FRAME_COUNT))
                cap.release()
                # Use a matrix/function to scale grid size with video length
                # Short videos: 3x3, Medium: 4x3, Long: 4x4, Very long: 5x4, etc.
                if frame_count < 30:
                    return 3, 3
                elif frame_count < 900:
                    return 4, 4
                elif frame_count < 1800:
                    return 5, 4
                elif frame_count < 3600:
                    return 6, 5
                else:
                    # For very long videos, cap at 6x5
                    return 6, 6
            except Exception:
                return 3, 3
        grid_cols, grid_rows = get_video_grid_size(file_path)
        video_thumb = get_video_preview(file_path, max_line_width_pixels, preview_box_height, grid_cols=grid_cols, grid_rows=grid_rows)
        video_frames = get_video_frames(file_path, max_frames=grid_cols * grid_rows)
        video_frame_thumbs = []
        for frame in video_frames:
            scale_factor = min(
                (max_line_width_pixels) / frame.width,
                (preview_box_height) / frame.height
            ) * 0.95
            new_w = int(frame.width * scale_factor)
            new_h = int(frame.height * scale_factor)
            thumb = frame.resize((new_w, new_h), Image.LANCZOS)
            video_frame_thumbs.append(thumb)

    # Defer drawing to later section after header/metadata are drawn.
    elif ext == '.gpx':
        gpx_thumb = get_gpx_preview(file_path, max_line_width_pixels, preview_box_height)
        # Mapbox integration for GPX with polyline
        try:
            with open(file_path, 'r', encoding='utf-8', errors='ignore') as f:
                gpx = gpxpy.parse(f)
            points = []
            for track in gpx.tracks:
                for segment in track.segments:
                    for p in segment.points:
                        points.append((p.longitude, p.latitude))
            if points:
                lons, lats = zip(*points)
                min_lon, max_lon = min(lons), max(lons)
                min_lat, max_lat = min(lats), max(lats)
                mapbox_img = get_mapbox_tile_for_bounds(min_lat, max_lat, min_lon, max_lon, min(max_line_width_pixels, 1280), min(preview_box_height, 1280), MAPBOX_TOKEN, path_points=points)
                if mapbox_img:
                    gpx_thumb = mapbox_img
        except Exception:
            pass
    elif ext in {'.xlsx', '.xls'}:
        preview_lines = get_excel_preview(file_path, max_rows=max_preview_lines, max_cols=8)

    elif ext in {'.fit', '.tcx'}:
        preview_lines, fit_meta = get_fit_summary_preview(file_path)
        fit_gps_thumb = get_fit_gps_preview(file_path, max_line_width_pixels, preview_box_height)
        # Mapbox integration for FIT/TCX with polyline
        try:
            fitfile = FitFile(str(file_path))
            points = []
            for record in fitfile.get_messages('record'):
                lat = None
                lon = None
                for d in record:
                    if d.name == 'position_lat':
                        lat = d.value * (180.0 / 2**31)
                    elif d.name == 'position_long':
                        lon = d.value * (180.0 / 2**31)
                if lat is not None and lon is not None:
                    points.append((lon, lat))
            if points:
                lons, lats = zip(*points)
                min_lon, max_lon = min(lons), max(lons)
                min_lat, max_lat = min(lats), max(lats)
                mapbox_img = get_mapbox_tile_for_bounds(min_lat, max_lat, min_lon, max_lon, min(max_line_width_pixels, 1280), min(preview_box_height, 1280), MAPBOX_TOKEN, path_points=points)
                if mapbox_img:
                    fit_gps_thumb = mapbox_img
        except Exception:
            pass
    elif ext == '.docx':
        try:
            from docx import Document
            doc = Document(file_path)
            doc_lines = [p.text for p in doc.paragraphs if p.text.strip()]
            logging.info(f"Extracted {len(doc_lines)} lines from DOCX file: {file_path}")
            txt_path = file_path.with_suffix('.txt')
            with open(txt_path, 'w', encoding='utf-8') as f:
                f.write('\n'.join(doc_lines))
            preview_lines = []
            for raw_line in doc_lines:
                wrapped = textwrap.wrap(raw_line, width=max_line_length)
                if not wrapped:
                    preview_lines.append('')
                else:
                    preview_lines.extend(wrapped)
            preview_lines = preview_lines[:max_preview_lines]
        except Exception as e:
            preview_lines = [f"DOCX error: {e}"]
    elif file_type_info['group'] == 'font':
        # For font files, generate a visual preview
        try:
            image_thumb = get_font_preview(file_path, max_line_width_pixels, preview_box_height)
            if image_thumb:
                preview_text_replaced_with_image = True
                preview_lines = []  # No text preview needed
            else:
                preview_lines = [f"Font preview not available for {os.path.basename(file_path)}"]
        except Exception as e:
            preview_lines = [f"Font preview error: {str(e)}"]
    elif file_type_info['group'] == 'binary' or ext == '.dfu':
        preview_lines = get_hex_preview(file_path, max_preview_lines * 16)
    elif file_type_info['group'] in ['code', 'data', 'document', 'log']:
        # Read a large chunk and wrap
        try:
            with open(file_path, 'r', encoding='utf-8', errors='ignore') as f:
                raw_lines = []
                for i, line in enumerate(f):
                    if i > 1000:
                        break
                    raw_lines.append(line.rstrip('\n'))
        except Exception:
            raw_lines = []
        for raw_line in raw_lines:
            wrapped = textwrap.wrap(raw_line, width=max_line_length)
            if not wrapped:
                preview_lines.append('')
            else:
                preview_lines.extend(wrapped)
        preview_lines = preview_lines[:max_preview_lines]
    elif file_type_info['group'] == 'text':
        preview_lines = preview_text_content(file_path, max_lines=max_preview_lines, max_line_length=max_line_length) or []
    elif ext == '.zip':
        zip_file_list = get_zip_preview(file_path, max_files=max_preview_lines)
        zip_file_preview_img = None
        zip_file_preview_lines = None
    elif ext == '.rar':
        try:
            logging.info(f"Processing RAR file: {file_path}")
            import rarfile
            with rarfile.RarFile(file_path) as rf:
                names = rf.namelist()
                preview_lines = [f"RAR file: {len(names)} items"]
                preview_lines += [f"  {name}" for name in names[:max_preview_lines]]
                logging.info(f"Found {len(names)} items in RAR file: {file_path}")
        except Exception as e:
            preview_lines = [f"RAR error: {e}"]
    elif ext == '.gz':
        preview_lines, image_thumb, _ = get_gz_preview(
            file_path, max_bytes=max_preview_lines * 16, preview_box=(max_line_width_pixels, preview_box_height))
        image_thumb = image_thumb  # If image_thumb is None, preview_lines will be used
    elif ext == '.bz2':
        preview_lines = get_bz2_preview(file_path, max_bytes=max_preview_lines * 16)
    elif ext == '.key':
        logging.info(f"****** Processing Keynote file: {file_path}")
        try:
            logging.info(f"Processing Keynote file: {file_path}")
            with zipfile.ZipFile(file_path, 'r') as z:
                names = z.namelist()
                preview_lines = [f"Keynote file: {len(names)} items"]
                preview_lines += [f"  {name}" for name in names[:max_preview_lines]]
                # Find up to 4 images (jpg/png)
                image_files = [name for name in names if name.lower().endswith(('.jpg', '.jpeg', '.png'))][:4]
                thumbs = []
                for name in image_files:
                    with z.open(name) as img_file:
                        img_data = img_file.read()
                        try:
                            img = Image.open(io.BytesIO(img_data))
                            thumbs.append(img)
                        except Exception:
                            continue
                # Make a grid if images found
                if thumbs:
                    grid_cols = 2
                    grid_rows = 2
                    thumb_w = max_line_width_pixels // grid_cols
                    thumb_h = preview_box_height // grid_rows
                    grid_img = Image.new('RGB', (max_line_width_pixels, preview_box_height), (245, 245, 245))
                    for idx, thumb in enumerate(thumbs):
                        thumb.thumbnail((thumb_w, thumb_h))
                        x = (idx % grid_cols) * thumb_w + (thumb_w - thumb.width)//2
                        y = (idx // grid_cols) * thumb_h + (thumb_h - thumb.height)//2
                        grid_img.paste(thumb, (x, y))
                    image_thumb = grid_img
        except Exception as e:
            preview_lines = [f"KEY error: {e}"]
    elif ext == '.pptx' or ext == '.ppt':
        try:
            logging.info(f"Processing PPT(X) file: {file_path}")
            # Extract all images from ppt/media
            with zipfile.ZipFile(file_path, 'r') as z:
                names = z.namelist()
                preview_lines = [f"PPT(X) file: {len(names)} items"]
                preview_lines += [f"  {name}" for name in names[:max_preview_lines]]
                image_files = [name for name in names if name.startswith('ppt/media/') and name.lower().endswith(('.jpg', '.jpeg', '.png'))]
                n_total = len(image_files)
                # Dynamically determine number of preview images
                if n_total <= 6:
                    n_preview = n_total
                elif n_total <= 20:
                    n_preview = min(12, n_total)
                elif n_total <= 50:
                    n_preview = min(16, n_total)
                else:
                    n_preview = min(20, n_total)
                # Select images at evenly distributed intervals
                indices = [0]
                if n_preview > 1 and n_total > 1:
                    import numpy as np
                    remaining = np.linspace(1, n_total - 1, n_preview - 1)
                    indices += [int(round(i)) for i in remaining]
                indices = sorted(set(indices))
                selected_images = [image_files[i] for i in indices if i < n_total]
                thumbs = []
                for name in selected_images:
                    with z.open(name) as img_file:
                        img_data = img_file.read()
                        try:
                            img = Image.open(io.BytesIO(img_data))
                            thumbs.append(img)
                        except Exception:
                            continue
                # Dynamically determine grid_cols and grid_rows
                if thumbs:
                    aspect_ratio = max_line_width_pixels / max(preview_box_height, 1)
                    grid_rows = int(math.ceil(math.sqrt(len(thumbs) / aspect_ratio)))
                    grid_cols = int(math.ceil(len(thumbs) / grid_rows))
                    thumb_w = max_line_width_pixels // grid_cols
                    thumb_h = preview_box_height // grid_rows
                    grid_img = Image.new('RGB', (max_line_width_pixels, preview_box_height), (245, 245, 245))
                    for idx, thumb in enumerate(thumbs):
                        thumb.thumbnail((thumb_w, thumb_h))
                        x = (idx % grid_cols) * thumb_w + (thumb_w - thumb.width)//2
                        y = (idx // grid_cols) * thumb_h + (thumb_h - thumb.height)//2
                        grid_img.paste(thumb, (x, y))
                    image_thumb = grid_img
        except Exception as e:
            preview_lines = [f"PPTX error: {e}"]
    elif ext == '.ai':
        try:
            pages = convert_from_path(str(file_path), first_page=1, last_page=1)
            if pages:
                image_thumb = process_pdf_or_ai_page(pages[0], max_line_width_pixels, preview_box_height)
            else:
                preview_lines = ["AI file: PDF preview not available."]
        except Exception as e:
            preview_lines = [f"AI error: {e}"]
    elif file_type_info['group'] == 'unknown':
        logging.info(f"Unknown file type for {file_path.name}. Attempting to read as text or hex.")
        if is_mostly_text_or_html(file_path):
            logging.info(f"File is mostly text or HTML {file_path.name} - Reading as text.")
            preview_lines = preview_text_content(file_path, max_lines=max_preview_lines, max_line_length=max_line_length)
        else:
            preview_lines = get_hex_preview(file_path, max_preview_lines * 16)

    # --- Draw card ---
    if cmyk_mode:
        from pdf_to_images import create_cmyk_image
        img = create_cmyk_image(width, height, (0, 0, 0, 0))
        rgb_mode = False
    else:
        # We already created the image above, just ensuring it's handled consistently
        rgb_mode = True
    draw = ImageDraw.Draw(img)
    if not rgb_mode:
        r, g, b = file_type_info['color']
        if r == 0 and g == 0 and b == 0:
            color = (0, 0, 0, 100)
        else:
            c = 255 - r
            m = 255 - g
            y = 255 - b
            k = min(c, m, y)
            c = (c - k) if k < 255 else 0
            m = (m - k) if k < 255 else 0
            y = (y - k) if k < 255 else 0
            color = (c, m, y, k)
    else:
        color = file_type_info['color']
    # We already set border_width earlier based on scale
    # Header within the content area
    if rgb_mode:
        draw.rectangle([outer_padding, outer_padding, width-outer_padding, outer_padding+header_height], fill=file_type_info['color'])
        text_color = 'white'
    else:
        draw.rectangle([outer_padding, outer_padding, width-outer_padding, outer_padding+header_height], fill=color)
        text_color = (0, 0, 0, 0)
    # Position the file name vertically centered in the header area, accounting for outer padding
    draw.text((width//2, outer_padding + header_height//2), file_path.name.upper(), fill=text_color, font=title_font, anchor="mm")
    # Position the icon below the header, accounting for outer padding
    # icon_y = outer_padding + header_height + int(20 * scale)
    # icon_color = file_type_info['color'] if rgb_mode else color
    # draw.text((width//2, icon_y), icon, fill=icon_color, font=title_font, anchor="mm")
    # y = icon_y + 60
    avatar_size = int(100 * scale)
    avatar_img = None
    if slack_avatar:
        try:
            #logging.debug(f"Loading avatar from: {slack_avatar}")
            avatar_img = Image.open(slack_avatar).convert('RGB')
            #logging.debug(f"Avatar loaded: size={avatar_img.size}, mode={avatar_img.mode}")
            avatar_img = avatar_img.resize((avatar_size, avatar_size), Image.LANCZOS)
            #logging.debug(f"Avatar resized: size={avatar_img.size}")
            avatar_img = round_image_corners(avatar_img, radius=int(7 * scale))
            #logging.debug(f"Avatar rounded: size={avatar_img.size}")
        except Exception as e:
            logging.error(f"Error processing avatar image {slack_avatar}: {e}")
            avatar_img = None
    
    avatar_y_coordinate = int(outer_padding + header_height + 5 * scale)
    avatar_x_coordinate = int(outer_padding + 60 * scale)  # 15px from left border, scaled
    if avatar_img is not None:
        try:
            # Position avatar relative to the left border (outer_padding)
            #logging.debug(f"Pasting avatar at: x={avatar_x_coordinate}, y={avatar_y_coordinate}")
            img.paste(avatar_img, (avatar_x_coordinate, avatar_y_coordinate), mask=avatar_img)
        except Exception as e:
            logging.error(f"Error pasting avatar image: {e}")
    y = avatar_y_coordinate + 5*scale # avatar and metadata can be horizontally aligned
    
    ########################################
    # DO NOT REMOVE THIS COMMENT EVER
    #
    # THIS IS WHERE THE METADATA IS DRAWN
    #
    # DO NOT REMOVE THIS COMMENT EVER
    ########################################
    logging.debug(f"Drawing metadata -- {file_info}")
    for key, value in file_info.items():
        if key == 'Name' or key == 'Filepath':
            # For the Name field, don't show the label
            logging.debug(f"Drawing metadata line: {key}: {value}")
            logging.debug(f"File is {file_path.name}")
            line = f"{value}"
        else:
            line = f"{key}: {value}"
        draw.text((width//2, y), line, fill=text_black, font=info_font, anchor="mm")
        y += metadata_line_height

    # Make sure the preview area starts below the last metadata line
    preview_box_top = max(preview_box_top, int(y + spacing_between_metadata_and_content_preview))
    preview_box_height = preview_box_bottom - preview_box_top - preview_box_padding * 2
    max_preview_lines = max(1, preview_box_height // line_height)

    y = preview_box_top - 30
    #draw.text((width//2, y), "Content Preview:", fill='black', font=info_font, anchor="mm")
    y = preview_box_top
    draw.rectangle(
        [preview_box_left, preview_box_top, preview_box_right, preview_box_bottom],
        fill=preview_background_color,
        outline='black',
        width=1
    )
    # --- Always show preview_lines for .zip, .gz, .bz2 if present ---
    if ext in {'.zip', '.gz', '.bz2'} and preview_lines:
        text_y = preview_box_top + preview_box_padding
        for line in preview_lines:
            if text_y + line_height > preview_box_bottom - preview_box_padding:
                break

        if '\n' in line:
            draw.text((preview_box_left + preview_box_padding, text_y), line, fill='black', font=preview_font)
        else:
            draw.text((preview_box_left + preview_box_padding, text_y), line, fill='black', font=preview_font, anchor="lt")

            text_y += line_height
        return img
    # FIT: show GPS map if present, then summary text below
    if ext == '.fit' and fit_gps_thumb is not None:
        img_w, img_h = fit_gps_thumb.size
        box_w = preview_box_right - preview_box_left - preview_box_padding * 2
        box_h = preview_box_height - preview_box_padding * 2
        x0 = preview_box_left + preview_box_padding + max(0, (box_w - img_w)//2)
        y0 = preview_box_top + preview_box_padding + max(0, (box_h - img_h)//2)
        fit_gps_thumb = scale_image(fit_gps_thumb, 0.95)
        img.paste(fit_gps_thumb, (int(x0), int(y0)))
        # Draw summary below the map if space allows
        try:
            fit_font = ImageFont.truetype("/Users/julian/OMATA Dropbox/Julian Bleecker/PRODUCTION ASSETS/FONTS/3270/3270NerdFontMono-Regular.ttf", 12)
        except:
            fit_font = ImageFont.load_default()
        text_y = y0 + img_h + 10
        for line in preview_lines:
            if text_y + line_height > preview_box_bottom - preview_box_padding:
                break
            if '\n' in line:
                draw.text((preview_box_left + preview_box_padding, text_y), line, fill='black', font=fit_font)
            else:
                draw.text((preview_box_left + preview_box_padding, text_y), line, fill='black', font=fit_font, anchor="lt")
            text_y += line_height
        return img
    # If no GPS map, just show summary text as before
    if ext == '.fit' and preview_lines:
        try:
            fit_font = ImageFont.truetype("/Users/julian/OMATA Dropbox/Julian Bleecker/PRODUCTION ASSETS/FONTS/3270/3270NerdFontMono-Regular.ttf", 12)
        except:
            fit_font = ImageFont.load_default()
        text_y = preview_box_top + preview_box_padding
        for line in preview_lines:
            if text_y + line_height > preview_box_bottom - preview_box_padding:
                break
            draw.text((preview_box_left + preview_box_padding, text_y), line, fill='black', font=fit_font, anchor="lt")
            text_y += line_height
        return img
    # All other previews (images, pdfs, videos, etc.)
    if pdf_grid_thumb is not None:
        img_w, img_h = pdf_grid_thumb.size
        box_w = preview_box_right - preview_box_left - preview_box_padding * 2
        box_h = preview_box_height - preview_box_padding * 2
        x0 = preview_box_left + preview_box_padding + max(0, (box_w - img_w)//2)
        y0 = preview_box_top + preview_box_padding + max(0, (box_h - img_h)//2)
        img.paste(pdf_grid_thumb, (int(x0), int(y0)))
    elif gpx_thumb is not None:
        img_w, img_h = gpx_thumb.size
        box_w = preview_box_right - preview_box_left - preview_box_padding * 2
        box_h = preview_box_height - preview_box_padding * 2
        x0 = preview_box_left + preview_box_padding + max(0, (box_w - img_w)//2)
        y0 = preview_box_top + preview_box_padding + max(0, (box_h - img_h)//2)
        img.paste(gpx_thumb, (int(x0), int(y0)))
    elif video_thumb is not None:
        # Paste the overview thumbnail into the preview area on the base card (which already has header+metadata)
        img_w, img_h = video_thumb.size
        box_w = preview_box_right - preview_box_left - preview_box_padding * 2
        box_h = preview_box_height - preview_box_padding * 2
        x0 = preview_box_left + preview_box_padding + max(0, (box_w - img_w)//2)
        y0 = preview_box_top + preview_box_padding + max(0, (box_h - img_h)//2)
        img.paste(video_thumb, (int(x0), int(y0)))

        if video_frame_thumbs:
            # Always produce an overview card
            overview_img = img.copy()
            if not include_video_frames:
                return overview_img
            # Otherwise, build list: overview first, then one per frame
            cards = [overview_img]
            for frame_thumb in video_frame_thumbs:
                frame_w, frame_h = frame_thumb.size
                frame_x0 = preview_box_left + preview_box_padding + max(0, (box_w - frame_w)//2)
                frame_y0 = preview_box_top + preview_box_padding + max(0, (box_h - frame_h)//2)
                frame_img = img.copy()
                # Clear the preview area before placing an individual frame
                draw_frame = ImageDraw.Draw(frame_img)
                draw_frame.rectangle(
                    [preview_box_left + preview_box_padding, preview_box_top + preview_box_padding,
                     preview_box_right - preview_box_padding, preview_box_bottom - preview_box_padding],
                    fill=preview_background_color
                )
                frame_img.paste(frame_thumb, (int(frame_x0), int(frame_y0)))
                cards.append(frame_img)
            return cards
    elif image_thumb is not None:
        img_w, img_h = image_thumb.size
        box_w = preview_box_right - preview_box_left - preview_box_padding * 2
        box_h = preview_box_height - preview_box_padding * 2
        x0 = preview_box_left + preview_box_padding + max(0, (box_w - img_w)//2)
        y0 = preview_box_top + preview_box_padding + max(0, (box_h - img_h)//2)
        logging.info(f"Pasting image thumbnail at: x={x0}, y={y0}, size={img_w}x{img_h}")
        img.paste(image_thumb, (int(x0), int(y0)))
    elif fit_gps_thumb is not None:
        img_w, img_h = fit_gps_thumb.size
        box_w = preview_box_right - preview_box_left - preview_box_padding * 2
        box_h = preview_box_height - preview_box_padding * 2
        x0 = preview_box_left + preview_box_padding + max(0, (box_w - img_w)//2)
        y0 = preview_box_top + preview_box_padding + max(0, (box_h - img_h)//2)
        img.paste(fit_gps_thumb, (int(x0), int(y0)))
    elif zip_file_list is not None:
        text_y = preview_box_top + preview_box_padding
        for line in zip_file_list:
            if text_y + line_height > preview_box_bottom - preview_box_padding:
                break

        if '\n' in line:
            draw.text((preview_box_left + preview_box_padding, text_y), line, fill='black', font=preview_font)
        else:
            draw.text((preview_box_left + preview_box_padding, text_y), line, fill='black', font=preview_font, anchor="lt")

            text_y += line_height
        # Always show preview lines for .zip, .gz, .bz2 if present
        if zip_file_preview_lines is not None:
            for line in zip_file_preview_lines:
                if text_y + line_height > preview_box_bottom - preview_box_padding:
                    break
                if '\n' in line:
                    draw.text((preview_box_left + preview_box_padding, text_y), line, fill='black', font=preview_font)
                else:
                    draw.text((preview_box_left + preview_box_padding, text_y), line, fill='black', font=preview_font, anchor="lt")
                text_y += line_height
        if zip_file_preview_img is not None:
            img_w, img_h = zip_file_preview_img.size
            box_w = preview_box_right - preview_box_left - preview_box_padding * 2
            box_h = preview_box_height - preview_box_padding * 2
            x0 = preview_box_left + preview_box_padding + max(0, (box_w - img_w)//2)
            y0 = text_y + 10
            if y0 + img_h > preview_box_bottom - preview_box_padding:
                img_h = preview_box_bottom - preview_box_padding - y0
                zip_file_preview_img = zip_file_preview_img.crop((0, 0, img_w, img_h))
            img.paste(zip_file_preview_img, (int(x0), int(y0)))
    else:
        text_y = preview_box_top + preview_box_padding
        for line in preview_lines:
            if text_y + line_height > preview_box_bottom - preview_box_padding:
                break
            if '\n' in line:
                draw.text((preview_box_left + preview_box_padding, text_y), line, fill='black', font=preview_font)
            else:
                draw.text((preview_box_left + preview_box_padding, text_y), line, fill='black', font=preview_font, anchor="lt")
            text_y += line_height
    
    
    # I need to convert from RGB to CMYK
    dpi = 300  # or whatever your output DPI is
    #border_inch_width = 0.125  # Minimum border in inches
    min_border_px = int(border_inch_width * dpi)  # 0.125 * 300 = 37 pixels

    color_border_width = min_border_px #max(min_border_px, int(10 * scale), 20)
    
    # color_border_width = min(int(20 * scale), 20)  # Scales with 'scale', but never exceeds 15
    draw.rectangle([0, 0, width, height], outline=rgb_to_cmyk(*border_color), width=color_border_width)
    return img

def determine_file_type(file_path):
    """Categorize files into different types for appropriate rendering."""
    ext = file_path.suffix.lower()
    # Define file type groups with their extensions and icons
    for group, info in FILE_TYPE_GROUPS.items():
        if ext in info['extensions']:
            return group
    
    # Default to "other" for anything not recognized
    return "other"

def get_slack_user_name(slack_user_id, users_json_path):
    """Get the Slack user name for a given user ID from the users.json file."""
    if not slack_user_id or not users_json_path.exists():
        return None
    try:
        with open(users_json_path, 'r', encoding='utf-8', errors='ignore') as uf:
            users = json.load(uf)
        for user in users:
            if user.get('id') == slack_user_id or user.get('name') == slack_user_id:
                return user.get('real_name') or user.get('profile', {}).get('real_name') or user.get('name')
    except Exception as e:
        logging.error(f"Error reading users.json: {e}")
    return None

def save_card_as_tiff(img, output_path, cmyk_mode=False):
    """
    Save a card image as a TIFF file with proper handling for CMYK mode.
    This function ensures borders are preserved during CMYK conversion.
    
    Args:
        img: The PIL Image object to save
        output_path: The path where the TIFF should be saved
        cmyk_mode: Whether to save in CMYK mode (True) or RGB mode (False)
    """
    try:
        if cmyk_mode:
            # For CMYK mode, we need to make sure the border is even more pronounced
            # Draw an additional solid border around the entire image
            draw = ImageDraw.Draw(img)
            #w, h = img.size
            # for i in range(0, 5):  # Draw 5 concentric borders for visibility
            #     draw.rectangle(
            #         [i, i, w-1-i, h-1-i],
            #         outline=(0, 0, 0, 100),  # Solid black in CMYK
            #         width=4  # Thick line
            #     )
            
            # Save with LibTIFF and specific compression settings
            img.save(
                output_path, 
                format='TIFF',
                compression='none',  # No compression for maximum quality
                dpi=(300, 300)       # Set DPI to 300
            )
            logging.debug(f"Saved CMYK TIFF with reinforced border: {output_path}")
        else:
            # For RGB mode, add a clear border too
            draw = ImageDraw.Draw(img)
            w, h = img.size
            draw.rectangle([0, 0, w-1, h-1], outline=(0, 0, 0), width=5)
            
            # Standard save
            img.save(output_path, format='TIFF', compression='tiff_deflate')
            logging.debug(f"Saved RGB TIFF with reinforced border: {output_path}")
    except Exception as e:
        logging.error(f"Error saving TIFF image: {e}")
        # Fall back to basic save method
        img.save(output_path)
        logging.warning(f"Used fallback save method for: {output_path}")

def process_pdf_or_ai_page(page, max_width, max_height):
    """
    Takes a PIL Image (PDF or AI page), rotates if landscape, and scales to fit the preview box.
    Returns the processed image.
    """
    img_w, img_h = page.size
    # Rotate if landscape
    if img_w > img_h:
        page = page.rotate(90, expand=True)
        img_w, img_h = page.size
    # Scale to fit preview box
    scale_factor = min(max_width / img_w, max_height / img_h, 1) * 0.95
    new_w = int(img_w * scale_factor)
    new_h = int(img_h * scale_factor)
    return page.resize((new_w, new_h), Image.LANCZOS)

def get_excel_preview(file_path, max_rows=10, max_cols=8):
    ext = file_path.suffix.lower()
    preview_lines = []
    try:
        if ext == '.xlsx':
            import openpyxl
            wb = openpyxl.load_workbook(file_path, read_only=True, data_only=True)
            sheet = wb.active
            for i, row in enumerate(sheet.iter_rows(values_only=True)):
                if i >= max_rows:
                    break
                row_str = " | ".join(str(cell) if cell is not None else "" for cell in row[:max_cols])
                preview_lines.append(row_str)
        elif ext == '.xls':
            import xlrd
            wb = xlrd.open_workbook(file_path)
            sheet = wb.sheet_by_index(0)
            for i in range(min(max_rows, sheet.nrows)):
                row = sheet.row_values(i)
                row_str = " | ".join(str(cell) if cell is not None else "" for cell in row[:max_cols])
                preview_lines.append(row_str)
        else:
            preview_lines = ["Unsupported Excel format."]
    except Exception as e:
        preview_lines = [f"Excel preview error: {e}"]
    return preview_lines

def rgb_to_cmyk(r, g, b):
    if r == 0 and g == 0 and b == 0:
        return (0, 0, 0, 100)
    c = 255 - r
    m = 255 - g
    y = 255 - b
    k = min(c, m, y)
    c = (c - k) if k < 255 else 0
    m = (m - k) if k < 255 else 0
    y = (y - k) if k < 255 else 0
    return (c, m, y, k)<|MERGE_RESOLUTION|>--- conflicted
+++ resolved
@@ -1006,20 +1006,12 @@
     #content_height = height - 2 * outer_padding
 
     # Create the full-sized background image that is the canvas for the preview
-<<<<<<< HEAD
-    if cmyk_mode:
-        # Use CMYK mode, no alpha
-        img = Image.new('CMYK', (width, height), rgb_to_cmyk(250, 250, 250))
-    else:
-        # Use RGB mode, no alpha
-=======
     # Use non-alpha modes so downstream PDF assembly doesn't hit alpha issues
     if cmyk_mode:
         # Light background in CMYK
         img = Image.new('CMYK', (width, height), rgb_to_cmyk(250, 250, 250))
     else:
         # Light background in RGB
->>>>>>> c1070726
         img = Image.new('RGB', (width, height), (250, 250, 250))
     draw = ImageDraw.Draw(img)
 

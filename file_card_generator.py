--- conflicted
+++ resolved
@@ -1753,7 +1753,6 @@
             preview_lines = [f"AI error: {e}"]
     elif file_type_info['group'] == 'unknown':
         logging.info(f"Unknown file type for {file_path.name}. Attempting to read as text or hex.")
-<<<<<<< HEAD
         # First try a lightweight HTML heuristic; if it looks like HTML, render to text/Markdown
         if is_probably_html(file_path):
             logging.info(f"File looks like HTML {file_path.name} - Rendering HTML to text for preview.")
@@ -1771,11 +1770,6 @@
             else:
                 # Fallback to plain text preview if rendering returned nothing
                 preview_lines = preview_text_content(file_path, max_lines=max_preview_lines, max_line_length=max_line_length) or []
-=======
-        if is_mostly_text_or_html(file_path):
-            logging.info(f"File is mostly text or HTML {file_path.name} - Reading as text.")
-            preview_lines = preview_html_content(file_path, max_lines=max_preview_lines, max_line_length=max_line_length)
->>>>>>> 32221ee7
         else:
             preview_lines = get_hex_preview(file_path, max_preview_lines * 16)
 

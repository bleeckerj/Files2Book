# Ensure logging is imported before main block
import logging

if __name__ == "__main__":
    from file_card_generator import get_file_type_info, create_file_info_card, save_card_as_tiff
    import traceback
    import argparse
    parser = argparse.ArgumentParser(description="Generate a file info card image for a given file.")
    parser.add_argument("file", help="Path to the file to generate a card for.")
    parser.add_argument("--output", help="Path to save the output image.")
    parser.add_argument("--width", type=int, default=800, help="Width of the card image.")
    parser.add_argument("--height", type=int, default=1000, help="Height of the card image.")
    parser.add_argument("--cmyk", action="store_true", help="Generate card in CMYK mode.")
    parser.add_argument("--compact", action="store_true", help="Enable compact mode for smaller text and tighter spacing.")
    parser.add_argument("--exclude-file-path", action="store_true", help="Exclude the vertical file path from the card.")
    args = parser.parse_args()

    file_path = args.file
    output_path = args.output or "file_card.jpg"
    width = args.width
    height = args.height
    cmyk_mode = args.cmyk
    compact_mode = args.compact

    logging.info(f"[START] file_card_generator.py for file: {file_path}")
    logging.info(f"[ARGS] Output path: {output_path}, Card size: {width}x{height}, CMYK: {cmyk_mode}, Compact: {compact_mode}")

    try:
        from pathlib import Path
        file_type_info = get_file_type_info(Path(file_path))
        logging.info(f"[INFO] File type detected: {file_type_info}")
        logging.info(f"[STEP] Creating file info card...")
        img = create_file_info_card(file_path, width=width, height=height, cmyk_mode=cmyk_mode, compact_mode=compact_mode, exclude_file_path=args.exclude_file_path)
        if img is None:
            logging.error(f"[FAIL] Failed to create card for {file_path}")
        else:
            logging.info(f"[STEP] Saving card to {output_path}")
            # Save as TIFF if output ends with .tif or .tiff, else JPEG
            if output_path.lower().endswith(('.tif', '.tiff')):
                save_card_as_tiff(img, output_path, cmyk_mode=cmyk_mode)
                logging.info(f"[SUCCESS] Saved TIFF card to {output_path}")
            else:
                img.save(output_path, format='JPEG', quality=95)
                logging.info(f"[SUCCESS] Saved JPEG card to {output_path}")
    except Exception as e:
        logging.error(f"[ERROR] Exception during card generation: {e}")
        logging.error(traceback.format_exc())
import os
import time
from datetime import datetime
import hashlib
import mimetypes
from pathlib import Path
from PIL import Image, ImageDraw, ImageFont
import io
import math
import textwrap
import zipfile
import bz2
import gzip
try:
    from fitparse import FitFile
    FITPARSE_AVAILABLE = True
except ImportError:
    FITPARSE_AVAILABLE = False
import binascii
import json
from pdf2image import convert_from_path
import gpxpy
import cv2
import requests
import dotenv
import polyline
import logging
import traceback
import random

Image.MAX_IMAGE_PIXELS = 500_000_000  # or any large number
#Image.MAX_IMAGE_PIXELS = None  # disables the limit (use with caution)

# Initialize mimetypes
mimetypes.init()

dotenv.load_dotenv()

logging.basicConfig(
    level=logging.INFO,
    format='%(asctime)s - %(levelname)s - %(name)s - %(funcName)s:%(lineno)d - %(message)s'
)

logging.getLogger("pdf2image").setLevel(logging.WARNING)
logging.getLogger("img2pdf").setLevel(logging.INFO)
logging.getLogger("PIL").setLevel(logging.WARNING)
logging.getLogger("matplotlib").setLevel(logging.WARNING)

def round_image_corners(img, radius):
    # Ensure img is RGBA
    img = img.convert("RGBA")
    w, h = img.size
    # Create mask
    mask = Image.new("L", (w, h), 0)
    draw = ImageDraw.Draw(mask)
    draw.rounded_rectangle([0, 0, w, h], radius=radius, fill=255)
    # Apply mask
    img.putalpha(mask)
    return img

def scale_image(image, scale_factor):
    """Scale a PIL image by a given scale factor (e.g., 0.95 for 95%)."""
    if image is None or scale_factor <= 0:
        return None
    w, h = image.size
    new_w = max(1, int(w * scale_factor))
    new_h = max(1, int(h * scale_factor))
    return image.resize((new_w, new_h), Image.LANCZOS)

# Define file type groups with recognizable icons
FILE_TYPE_GROUPS = {
    'image': {
        'extensions': {'.png', '.jpg', '.jpeg', '.gif', '.bmp', '.tif', '.tiff', '.webp', '.heic', '.heif'},
        'icon': "IMG",
        'color': (33, 150, 243)  # HEX: 2196F3
    },
    'code': {
        'extensions': {'.patch', '.py', '.js', '.html', '.css', '.java', '.c', '.cpp', '.h', '.sh', '.rb', '.swift', '.php', '.go'},
        'icon': "< / >",
        'color': (251, 64, 55)  # HEX: fb4037
    },
    'data': {
        'extensions': {'.json', '.csv', '.xml', '.yaml', '.yml', '.toml', '.ini'},
        'icon': "{ }",
        'color': (210, 255, 66)  # HEX: d2ff42
    },
    'spreadsheet': {
        'extensions': {'.xlsx', '.xls', '.numbers'},
        'icon': "SPREADSHEET",
        'color': (255, 93, 153)  # HEX: 686974
    },
    'document': {
        'extensions': {'.doc', '.docx','.odt','.tex'},
        'icon': "DOC",
        'color': (123, 17, 116)  # HEX: 6b6d67
    },
    'pdf': {
        'extensions': {'.pdf'},
        'icon': "PDF",
        'color': (69, 137, 119)  # HEX: 458977
    },
    'presentation': {
        'extensions': {'.ppt', '.pptx', '.odp', '.key'},
        'icon': "DECK OF SLIDES",
        'color': (166, 0, 245)  # HEX: #a600f5
    },
    'text': {
        'extensions': {'.txt', '.md', '.rtf', '.mdx'},
        'icon': "TEXT",
        'color': (101, 0, 237)  # HEX: 6500ed
    },
    'archive': {
        'extensions': {'.zip', '.tar', '.gz', '.bz2', '.rar', '.7z'},
        'icon': "ZIP",
        'color': (128, 128, 38)  # HEX: 808026
    },
    'executable': {
        'extensions': {'.exe', '.bin', '.app', '.sh', '.bat', '.dll', '.so', '.dylib'},
        'icon': "EXE",
        'color': (0, 0, 0)  # HEX: 000000
    },
    'binary': {
        'extensions': {'.hex', '.bin', '.dat', '.dfu', '.oci'},
        'icon': "BIN",
        'color': (252, 252, 75)  # HEX: fcfc4a
    },
    'gps': {
        'extensions': {'.gpx', '.fit', '.tcx'},
        'icon': "GPS",
        'color': (123, 156, 116)  # HEX: 33A1FD
    },
    'log': {
        'extensions': {'.log', '.txt', '.out'},
        'icon': "LOG",
        'color': (0, 0, 0)  # HEX: 000000
    },
    'movie': {
        'extensions': {'.mp4', '.mkv', '.avi', '.mov', '.m4v', '.webm'},
        'icon': "MOVIE",
        'color': (42, 219, 61)  # HEX: 2adb3d
    },
    'image': {
        'extensions': {'.jpg', '.jpeg', '.png', '.gif', '.bmp', '.tiff', '.webp'},
        'icon': "IMAGE",
        'color': (0, 244, 240)  # HEX: 00f4f0
    }
}

def scale_image_by_percent(image, percent):
    """Scale a PIL image by a given percentage (e.g., percent=0.95 for 95%)."""
    if image is None or percent <= 0:
        return None
    w, h = image.size
    new_w = max(1, int(w * percent))
    new_h = max(1, int(h * percent))
    return image.resize((new_w, new_h), Image.LANCZOS)

def get_file_type_info(file_path):
    """Determine file type group and icon information."""
    ext = file_path.suffix.lower()
    logging.debug(f"DEBUG: ext={ext}")
    # Check if the extension is in any of our groups
    for group, info in FILE_TYPE_GROUPS.items():
        if ext in info['extensions']:
            logging.debug(f"DEBUG: Found group {group} for extension {ext} for file {file_path}")
            return {
                'group': group,
                'icon': info['icon'],
                'color': info['color']
            }
    # If not found, try to use mimetype to determine a general type
    mime_type, _ = mimetypes.guess_type(str(file_path))
    if mime_type:
        if mime_type.startswith('image/'):
            info = FILE_TYPE_GROUPS.get('image', {'icon': 'IMG', 'color': (33, 150, 243)})
            return {
                'group': 'image',
                'icon': info['icon'],
                'color': info['color']
            }
        if mime_type.startswith('text/'):
            return {
                'group': 'text',
                'icon': "TXT",
                'color': (216, 71, 151)  #  
            }
        elif mime_type.startswith('application/'):
            return {
                'group': 'application',
                'icon': "APP",
                'color': (238, 97, 35)  # Darker red
            }
    # Default for unknown types
    return {
        'group': 'unknown',
        'icon': "FILE",
        'color': (250, 0, 63)  # Medium gray
    }

def format_file_size(size_bytes):
    """Format file size in human-readable format."""
    if size_bytes < 1024:
        return f"{size_bytes} B"
    elif size_bytes < 1024 * 1024:
        return f"{size_bytes / 1024:.1f} KB"
    elif size_bytes < 1024 * 1024 * 1024:
        return f"{size_bytes / (1024 * 1024):.1f} MB"
    else:
        return f"{size_bytes / (1024 * 1024 * 1024):.1f} GB"

def get_file_hash(file_path, algorithm='md5', block_size=65536):
    """Calculate hash of file contents."""
    hash_obj = hashlib.new(algorithm)
    with open(file_path, 'rb') as f:
        for block in iter(lambda: f.read(block_size), b''):
            hash_obj.update(block)
    return hash_obj.hexdigest()[:10]  # First 10 chars for brevity

def preview_text_content(file_path, max_lines=5, max_line_length=40):
    """Get a preview of text content if the file is text-based, wrapping long lines."""
    try:
        with open(file_path, 'r', encoding='utf-8', errors='ignore') as f:
            lines = []
            for i, line in enumerate(f):
                if i >= max_lines:
                    break
                wrapped = textwrap.wrap(line.rstrip('\n'), width=max_line_length)
                if not wrapped:
                    lines.append('')
                else:
                    lines.extend(wrapped)
            return lines
    except Exception:
        return None

def get_original_timestamp(file_path):
    """Try to find the original timestamp for a file from messages.json in the parent directory."""
    parent = file_path.parent
    messages_json = parent.parent / "messages.json"
    if not messages_json.exists():
        return None
    try:
        with open(messages_json, 'r', encoding='utf-8', errors='ignore') as f:
            messages = json.load(f)
        for msg in messages:
            if 'files' in msg:
                for fobj in msg['files']:
                    # Match by filename
                    if fobj.get('name') == file_path.name:
                        # Prefer human-readable timestamp if available
                        ts_human = msg.get('ts_human') or fobj.get('ts_human')
                        if ts_human:
                            try:
                                # Try to parse as datetime
                                return datetime.strptime(ts_human, "%Y-%m-%d %H:%M:%S")
                            except Exception:
                                return ts_human  # Return as string if parsing fails
                        ts = fobj.get('timestamp') or fobj.get('created') or msg.get('ts')
                        if ts:
                            try:
                                return datetime.fromtimestamp(float(ts))
                            except Exception:
                                pass
        return None
    except Exception:
        return None

def get_zip_preview(file_path, max_files=40):
    try:
        with zipfile.ZipFile(file_path, 'r') as z:
            names = z.namelist()
            if len(names) == 1:
                # If only one file, extract and show hex preview
                with z.open(names[0]) as f:
                    data = f.read(1024)
                hex_lines = []
                for i in range(0, len(data), 16):
                    chunk = data[i:i+16]
                    hexstr = ' '.join(f"{b:02X}" for b in chunk)
                    ascii_str = ''.join(chr(b) if 32 <= b < 127 else '.' for b in chunk)
                    hex_lines.append(f"{i:08X}: {hexstr:<48} {ascii_str}")
                return [f"ZIP: 1 file ({names[0]})"] + hex_lines
            # More than one file: list all, then hex dump largest
            file_infos = [(name, z.getinfo(name).file_size) for name in names]
            file_infos.sort(key=lambda x: x[1], reverse=True)
            largest_name, largest_size = file_infos[0]
            with z.open(largest_name) as f:
                data = f.read(1024)
            hex_lines = []
            for i in range(0, len(data), 16):
                chunk = data[i:i+16]
                hexstr = ' '.join(f"{b:02X}" for b in chunk)
                ascii_str = ''.join(chr(b) if 32 <= b < 127 else '.' for b in chunk)
                hex_lines.append(f"{i:08X}: {hexstr:<48} {ascii_str}")
            listing = [f"ZIP: {len(names)} files"] + [f"  {name} ({size} bytes)" for name, size in file_infos[:max_files]]
            listing.append(f"\nLargest file: {largest_name} ({largest_size} bytes) hex preview:")
            return listing + hex_lines
    except Exception as e:
        return [f"ZIP error: {e}"]

def get_bz2_preview(file_path, max_bytes=1024):
    try:
        with bz2.open(file_path, 'rb') as f:
            data = f.read(max_bytes)
        hex_lines = []
        for i in range(0, len(data), 16):
            chunk = data[i:i+16]
            hexstr = ' '.join(f"{b:02X}" for b in chunk)
            ascii_str = ''.join(chr(b) if 32 <= b < 127 else '.' for b in chunk)
            hex_lines.append(f"{i:08X}: {hexstr:<48} {ascii_str}")
        return ["BZ2 (hex preview):"] + hex_lines
    except Exception as e:
        return [f"BZ2 error: {e}"]

def get_gz_preview(file_path, max_bytes=1024, preview_box=None):
    import mimetypes
    try:
        with gzip.open(file_path, 'rb') as f:
            data = f.read(max_bytes * 10)  # Read more for image/text detection
        # Guess file type from original filename if possible
        orig_name = Path(file_path).stem
        ext = Path(orig_name).suffix.lower()
        # Try image preview
        if ext in {'.png', '.jpg', '.jpeg', '.bmp', '.gif', '.tiff', '.heic', '.webp'} and preview_box:
            try:
                img = Image.open(io.BytesIO(data))
                img.thumbnail(preview_box)
                return None, img, None
            except Exception:
                pass
        # Try text preview
        mime, _ = mimetypes.guess_type(orig_name)
        if mime and mime.startswith('text'):
            try:
                text = data.decode(errors='ignore')
                lines = text.splitlines()[:40]
                return lines, None, None
            except Exception:
                pass
        # Fallback: hex preview
        hex_lines = []
        for i in range(0, min(len(data), max_bytes), 16):
            chunk = data[i:i+16]
            hexstr = ' '.join(f"{b:02X}" for b in chunk)
            ascii_str = ''.join(chr(b) if 32 <= b < 127 else '.' for b in chunk)
            hex_lines.append(f"{i:08X}: {hexstr:<48} {ascii_str}")
        return hex_lines, None, None
    except Exception as e:
        return [f"GZ error: {e}"], None, None

def get_hex_preview(file_path, max_bytes=1024):
    try:
        with open(file_path, 'rb') as f:
            data = f.read(max_bytes)
        hex_lines = []
        for i in range(0, len(data), 16):
            chunk = data[i:i+16]
            hexstr = ' '.join(f"{b:02X}" for b in chunk)
            ascii_str = ''.join(chr(b) if 32 <= b < 127 else '.' for b in chunk)
            hex_lines.append(f"{i:08X}: {hexstr:<48} {ascii_str}")
        return hex_lines
    except Exception as e:
        return [f"Hex error: {e}"]

def get_fit_preview(file_path, max_records=40):
    if not FITPARSE_AVAILABLE:
        return ["fitparse not installed"]
    try:
        fitfile = FitFile(str(file_path))
        lines = []
        for i, record in enumerate(fitfile.get_messages()):
            if i >= max_records:
                break
            lines.append(f"{record.get('name', 'Record')}: {record}")
        if not lines:
            lines = ["No records found"]
        return lines
    except Exception as e:
        return [f"FIT error: {e}"]

def get_fit_summary_preview(file_path):
    if not FITPARSE_AVAILABLE:
        return ["fitparse not installed"], {}
    try:
        fitfile = FitFile(str(file_path))
        summary = []
        meta = {}
        # Try to extract session/activity summary
        for msg in fitfile.get_messages('session'):
            fields = {d.name: d.value for d in msg}
            summary.append(f"Session: {fields.get('sport', 'N/A')} {fields.get('sub_sport', '')}")
            if 'start_time' in fields:
                summary.append(f"Start: {fields['start_time']}")
                meta['start_time'] = fields['start_time']
            if 'total_timer_time' in fields:
                summary.append(f"Duration: {fields['total_timer_time']:.1f} sec")
            if 'total_distance' in fields:
                summary.append(f"Distance: {fields['total_distance']/1000:.2f} km")
            if 'total_ascent' in fields:
                summary.append(f"Ascent: {fields['total_ascent']} m")
            if 'avg_speed' in fields:
                summary.append(f"Avg Speed: {fields['avg_speed']*3.6:.2f} km/h")
            if 'max_speed' in fields:
                summary.append(f"Max Speed: {fields['max_speed']*3.6:.2f} km/h")
            if 'total_calories' in fields:
                summary.append(f"Calories: {fields['total_calories']}")
            summary.append("")
    # If no session, try activity
        if not summary:
            for msg in fitfile.get_messages('activity'):
                fields = {d.name: d.value for d in msg}
                summary.append(f"Activity: {fields.get('type', 'N/A')}")
                if 'timestamp' in fields:
                    summary.append(f"Timestamp: {fields['timestamp']}")
                    meta['timestamp'] = fields['timestamp']
                summary.append("")
        # GPS points summary
        gps_points = []
        for record in fitfile.get_messages('record'):
            lat = None
            lon = None
            for d in record:
                if d.name == 'position_lat':
                    lat = d.value
                elif d.name == 'position_long':
                    lon = d.value
            if lat is not None and lon is not None:
                lat = lat * (180.0 / 2**31)
                lon = lon * (180.0 / 2**31)
                gps_points.append((lat, lon))
        if gps_points:
            summary.append(f"GPS Points: {len(gps_points)}")
            summary.append(f"Start: ({gps_points[0][0]:.5f}, {gps_points[0][1]:.5f})")
            summary.append(f"End:   ({gps_points[-1][0]:.5f}, {gps_points[-1][1]:.5f})")
            # Optionally show a few sample points
            if len(gps_points) > 2:
                summary.append(f"Sample: ({gps_points[len(gps_points)//2][0]:.5f}, {gps_points[len(gps_points)//2][1]:.5f})")
        # Fallback: show number of records
        n_records = sum(1 for _ in fitfile.get_messages('record'))
        summary.append(f"Records: {n_records}")
        meta['records'] = n_records
        # Add all metadata fields from file header
        if hasattr(fitfile, 'file_id'):
            for k, v in fitfile.file_id.items():
                summary.append(f"{k}: {v}")
                meta[k] = v
        return summary[:40], meta
    except Exception as e:
        return [f"FIT error: {e}"], {}

def get_pdf_preview(file_path, box_w, box_h):
    try:
        # First, get the total number of pages
        from pdf2image import convert_from_path
        import numpy as np
        #logging.debug(f"Attempting to extract PDF preview: {file_path}")
        all_pages = convert_from_path(str(file_path))
        n_total = len(all_pages)
        logging.info(f"PDF {file_path} page count is {n_total} pages")
        # Dynamically determine number of preview pages
        if n_total <= 20:
            n_preview = n_total
        elif n_total <= 40:
            n_preview = min(24, n_total)
        elif n_total <= 60:
            n_preview = min(30, n_total)
        else:
            n_preview = min(36, n_total)
        if n_preview == 0:
            logging.warning(f"No pages found in PDF: {file_path}")
            return None
        # Select preview page indices: always include first page, then evenly distributed
        indices = [0]
        if n_preview > 1:
            # Evenly distribute remaining pages
            remaining = np.linspace(1, n_total - 1, n_preview - 1)
            indices += [int(round(i)) for i in remaining]
        indices = sorted(set(indices))
        selected_pages = [all_pages[i] for i in indices]
        n_pages = len(selected_pages)
        box_is_landscape = box_w >= box_h
        if n_pages == 1:
            # Single page: scale to fill preview box as much as possible
            page = selected_pages[0].copy()
            page_is_landscape = page.width >= page.height
            if box_is_landscape != page_is_landscape:
                page = page.rotate(90, expand=True)
            scale_factor = min(box_w / page.width, box_h / page.height)
            new_w = int(page.width * scale_factor)
            new_h = int(page.height * scale_factor)
            page = page.resize((new_w, new_h), Image.LANCZOS)
            grid_img = Image.new('RGB', (box_w, box_h), (254, 254, 254))
            x = (box_w - new_w) // 2
            y = (box_h - new_h) // 2
            grid_img.paste(page, (x, y))
            logging.debug(f"Single page preview: scaled to ({new_w}, {new_h}) at ({x}, {y})")
            return grid_img
        # Multi-page: maximize grid coverage
        best_thumb_w = 0
        best_thumb_h = 0
        best_rows = 0
        best_cols = 0
        for rows in range(1, n_pages + 1):
            cols = int(math.ceil(n_pages / rows))
            thumb_w = box_w // cols
            thumb_h = box_h // rows
            thumb_size = min(thumb_w, thumb_h)
            if thumb_size > min(best_thumb_w, best_thumb_h) or best_thumb_w == 0:
                best_thumb_w = thumb_w
                best_thumb_h = thumb_h
                best_rows = rows
                best_cols = cols
        thumbs = []
        for page in selected_pages:
            page = page.copy()
            page.thumbnail((best_thumb_w, best_thumb_h))
            thumb_is_landscape = page.width >= page.height
            if box_is_landscape != thumb_is_landscape:
                page = page.rotate(90, expand=True)
                page.thumbnail((best_thumb_w, best_thumb_h))
            thumbs.append(page)
        grid_img = Image.new('RGB', (box_w, box_h), (255, 255, 255))
        for idx, page in enumerate(thumbs):
            x = (idx % best_cols) * best_thumb_w + (best_thumb_w - page.width)//2
            y = (idx // best_cols) * best_thumb_h + (best_thumb_h - page.height)//2
            grid_img.paste(page, (x, y))
            logging.debug(f"Pasted page {indices[idx]+1} at ({x}, {y}), size ({page.width}, {page.height})")
        logging.debug(f"Preview box: width={box_w}, height={box_h}")
        logging.debug(f"Grid created at: width={grid_img.width}, height={grid_img.height}")
        return grid_img
    except Exception as e:
        logging.error(f"PDF preview error for {file_path}: {e}")
        return None

def get_image_thumbnail(file_path, box_size=(320, 320)):
    try:
        img = Image.open(file_path)
        img_w, img_h = img.size
        box_w, box_h = box_size
        # Rotate image if box is portrait and image is landscape
        if box_h > box_w and img_w > img_h:
            img = img.rotate(90, expand=True)
            img_w, img_h = img.size
        # Scale to fit box, maximizing coverage
        scale_factor = min(box_w / img_w, box_h / img_h)
        new_w = int(img_w * scale_factor)
        new_h = int(img_h * scale_factor)
        img = img.resize((new_w, new_h), Image.LANCZOS)
        # Center in box
        thumb = Image.new('RGB', (box_w, box_h), (255, 255, 255))
        x = (box_w - new_w) // 2
        y = (box_h - new_h) // 2
        thumb.paste(img, (x, y))
        return thumb
    except Exception:
        return None

def get_gpx_preview(file_path, box_w, box_h):
    try:
        with open(file_path, 'r', encoding='utf-8', errors='ignore') as f:
            gpx = gpxpy.parse(f)
        points = []
        for track in gpx.tracks:
            for segment in track.segments:
                for p in segment.points:
                    points.append((p.longitude, p.latitude))
        if not points:
            return None
        lons, lats = zip(*points)
        min_lon, max_lon = min(lons), max(lons)
        min_lat, max_lat = min(lats), max(lats)
        # Normalize and scale
        def scale(val, minv, maxv, size):
            if maxv == minv:
                return size // 2
            return int((val - minv) / (maxv - minv) * (size - 20) + 10)
        img = Image.new('RGB', (box_w, box_h), (245, 245, 245))
        draw = ImageDraw.Draw(img)
        prev = None
        for lon, lat in points:
            x = scale(lon, min_lon, max_lon, box_w)
            y = box_h - scale(lat, min_lat, max_lat, box_h)
            if prev:
                draw.line([prev, (x, y)], fill=(0, 120, 160), width=3)
            prev = (x, y)
        return img
    except Exception:
        return None

def get_video_preview(file_path, box_w, box_h, grid_cols=3, grid_rows=3, rotate_frames_if_portrait=True):
    try:
        cap = cv2.VideoCapture(str(file_path))
        frame_count = int(cap.get(cv2.CAP_PROP_FRAME_COUNT))
        if frame_count == 0:
            cap.release()
            return None
        # Select frames using a normal distribution (bell curve) centered in the video
        import numpy as np
        num_frames = grid_cols * grid_rows
        mean = frame_count / 2
        stddev = frame_count / 4
        idxs = np.random.normal(loc=mean, scale=stddev, size=num_frames)
        idxs = np.clip(idxs, 0, frame_count - 1)
        idxs = np.round(idxs).astype(int)
        # Ensure unique and sorted indices for visual consistency
        idxs = sorted(set(idxs))
        # If not enough unique frames, fill in with evenly spaced frames
        while len(idxs) < num_frames:
            extra = np.linspace(0, frame_count - 1, num_frames)
            idxs = sorted(set(list(idxs) + list(np.round(extra).astype(int))))
            if len(idxs) > num_frames:
                idxs = idxs[:num_frames]
        thumbs = []
        thumb_w = box_w // grid_cols
        thumb_h = box_h // grid_rows
        portrait_mode = box_h > box_w
        for idx in idxs:
            cap.set(cv2.CAP_PROP_POS_FRAMES, idx)
            ret, frame = cap.read()
            if not ret:
                continue
            frame = cv2.cvtColor(frame, cv2.COLOR_BGR2RGB)
            pil_img = Image.fromarray(frame)
            # Rotate individual frame if preview box is portrait
            if rotate_frames_if_portrait and portrait_mode and pil_img.width > pil_img.height:
                pil_img = pil_img.rotate(90, expand=True)
            pil_img.thumbnail((thumb_w, thumb_h))
            thumbs.append(pil_img)
        cap.release()
        grid_img = Image.new('RGB', (box_w, box_h), (245, 245, 245))
        for i, thumb in enumerate(thumbs):
            x = (i % grid_cols) * thumb_w + (thumb_w - thumb.width)//2
            y = (i // grid_cols) * thumb_h + (thumb_h - thumb.height)//2
            grid_img.paste(thumb, (x, y))
        logging.debug(f"Grid size: {grid_img.size} for file {file_path}")
        return grid_img
    except Exception:
        return None

# Check for pillow-heif availability
try:
    import pillow_heif
    PILLOW_HEIF_AVAILABLE = True
except ImportError:
    PILLOW_HEIF_AVAILABLE = False

def get_heic_image(file_path):
    if not PILLOW_HEIF_AVAILABLE:
        logging.warning("pillow-heif library is not available. Cannot process HEIC files.")
        return None
    try:
        img = Image.open(file_path)
        logging.info(f"Successfully processed HEIC file using Pillow: {file_path}")
        return img
    except Exception as e:
        logging.error(f"Error processing HEIC file {file_path} with Pillow: {e}")
        return None

def get_fit_gps_preview(file_path, box_w, box_h):
    if not FITPARSE_AVAILABLE:
        return None
    try:
        fitfile = FitFile(str(file_path))
        points = []
        for record in fitfile.get_messages('record'):
            lat = None
            lon = None
            for d in record:
                if d.name == 'position_lat':
                    lat = d.value
                elif d.name == 'position_long':
                    lon = d.value
            if lat is not None and lon is not None:
                # Convert semicircles to degrees
                lat = lat * (180.0 / 2**31)
                lon = lon * (180.0 / 2**31)
                points.append((lon, lat))
        if not points:
            return None
        lons, lats = zip(*points)
        min_lon, max_lon = min(lons), max(lons)
        min_lat, max_lat = min(lats), max(lats)
        def scale(val, minv, maxv, size):
            if maxv == minv:
                return size // 2
            return int((val - minv) / (maxv - minv) * (size - 20) + 10)
        img = Image.new('RGB', (box_w, box_h), (245, 245, 245))
        draw = ImageDraw.Draw(img)
        prev = None
        for lon, lat in points:
            x = scale(lon, min_lon, max_lon, box_w)
            y = box_h - scale(lat, min_lat, max_lat, box_h)
            if prev:
                draw.line([prev, (x, y)], fill=(0, 120, 160), width=3)
            prev = (x, y)
        return img
    except Exception:
        return None

MAPBOX_TOKEN = os.getenv('MAPBOX_TOKEN', '').strip()
#logging.debug("Using Mapbox token: %s", MAPBOX_TOKEN if MAPBOX_TOKEN else "Not set")
def downsample_points(points, max_points=100):
    if len(points) <= max_points:
        return points
    step = max(1, len(points) // max_points)
    return points[::step]

def get_mapbox_tile_for_bounds(min_lat, max_lat, min_lon, max_lon, width, height, api_key=MAPBOX_TOKEN, path_points=None):
    center_lat = (min_lat + max_lat) / 2
    center_lon = (min_lon + max_lon) / 2
    # Calculate zoom level based on bounding box and image size
    # Reference: https://docs.mapbox.com/help/glossary/zoom-level/
    def lat_rad(lat):
        from math import radians, log, tan, pi
        sin = math.sin(radians(lat))
        return log((1 + sin) / (1 - sin)) / 2
    WORLD_DIM = 256  # Mapbox tile size in pixels
    def zoom_for_bounds(min_lat, max_lat, min_lon, max_lon, width, height):
        # Clamp latitude to avoid math domain errors
        min_lat = max(min_lat, -85.05112878)
        max_lat = min(max_lat, 85.05112878)
        lat_fraction = (lat_rad(max_lat) - lat_rad(min_lat)) / math.pi
        lon_fraction = (max_lon - min_lon) / 360.0
        lat_zoom = math.log2(height / WORLD_DIM / lat_fraction) if lat_fraction > 0 else 20
        lon_zoom = math.log2(width / WORLD_DIM / lon_fraction) if lon_fraction > 0 else 20
        zoom = min(lat_zoom, lon_zoom, 22)
        zoom = max(0, zoom)
        calculated_zoom = float(zoom)
        adjusted_zoom = max(0.0, calculated_zoom - 0.3)  # Adjust zoom to avoid too high resolution
        return adjusted_zoom
    zoom = zoom_for_bounds(min_lat, max_lat, min_lon, max_lon, min(width, 1280), min(height, 1280))

    import urllib.parse
    path_str = ""
    if path_points and len(path_points) > 1:
        path_points = downsample_points(path_points, max_points=100)
        # Mapbox expects [lon,lat] pairs for polyline encoding
        poly_points = [(lat, lon) for lon, lat in path_points]
        encoded = polyline.encode(poly_points)
        encoded_url = urllib.parse.quote(encoded, safe='')
        path_str = f"/path-5+f44-0.7({encoded_url})"
    # Log style info from Mapbox Styles API
    style_username = "darthjulian"
    style_id = "ciwqpkc0s00882qnxuuscegmn"
    style_api_url = f"https://api.mapbox.com/styles/v1/{style_username}/{style_id}?access_token={api_key}"
    try:
        style_resp = requests.get(style_api_url)
        if style_resp.status_code == 200:
            style_json = style_resp.json()
            logging.info(f"Mapbox style name: {style_json.get('name')}")
            logging.info(f"Mapbox style owner: {style_json.get('owner')}")
            logging.info(f"Mapbox style visibility: {style_json.get('visibility')}")
        else:
            logging.warning(f"Could not fetch Mapbox style info: {style_resp.status_code} {style_resp.text}")
    except Exception as e:
        logging.warning(f"Exception fetching Mapbox style info: {e}")
    url = (
       # f"https://api.mapbox.com/styles/v1/mapbox/outdoors-v12/static"
        f"https://api.mapbox.com/styles/v1/darthjulian/ciwqpkc0s00882qnxuuscegmn/static"
        f"{path_str}/{center_lon},{center_lat},{zoom},0,50/{width}x{height}"
        f"?access_token={api_key}"
    )
    resp = requests.get(url)
    logging.info("Mapbox URL: %s", url)
    logging.info("Mapbox zoom: %s", zoom)
    logging.info("Mapbox status: %s", resp.status_code)
    if resp.status_code == 200:
        return Image.open(io.BytesIO(resp.content))
    else:
        logging.error("Mapbox error: %s %s", resp.status_code, resp.text)
        logging.error("Bounds are (%f, %f, %f, %f)", min_lat, max_lat, min_lon, max_lon)
        logging.error("Width: %d, Height: %d", width, height)
        logging.error("Zoom level: %f", zoom)
        exit(-1)  # Exit with error code if Mapbox request fails
    return None


<<<<<<< HEAD
def create_file_info_card(file_path, width=800, height=1000, cmyk_mode=False, compact_mode=False, exclude_file_path=False):
    # Helper for robust image opening (handles .webp and errors)
    from PIL import UnidentifiedImageError
    def open_image_robust(path, size):
        try:
            img = Image.open(path)
            if getattr(img, 'format', None) == 'WEBP':
                img = img.convert('RGBA')
                logging.info(f"Converted WEBP image to RGBA: {path}")
            else:
                img = img.convert('RGBA')
            return img
        except (UnidentifiedImageError, OSError, Exception) as e:
            logging.error(f"Error opening image {path}: {e}")
            # Return placeholder image
            return Image.new('RGBA', size, (200, 200, 200, 255))
    # ...existing code...
    # Place vertical file path drawing code after img and preview_box_left are defined
    # (Move this block to after preview_box_left, preview_box_top, outer_padding, info_font_size, and img are all set)
=======
def create_file_info_card(file_path, width=800, height=1000, cmyk_mode=False, exclude_file_path=False):
    exif_candidate = False
    ext = Path(file_path).suffix.lower()
    # Step 2: If EXIF-capable, try to read EXIF data
    exif_data = None
    
    # Step 1: Check if file is an EXIF-capable image type
    exif_candidate = ext in {'.jpg', '.jpeg', '.tiff'}
    if exif_candidate:
        try:
            img = Image.open(file_path)
            if hasattr(img, '_getexif'):
                exif_data = img._getexif()
            elif hasattr(img, 'getexif'):
                exif_data = img.getexif()
        except Exception:
            exif_data = None
    if exif_data is not None:
        logging.debug(f"EXIF data found: {exif_data is not None}")
    if exif_data:
        date_time_original = exif_data.get(36867)
        if date_time_original:
            file_info['DateTimeOriginal'] = date_time_original

>>>>>>> da9b7e90
    file_path = Path(file_path)
    file_type_info = get_file_type_info(file_path)
    # Initialize file_info before any use
    file_info = {}
    # Extract DateTimeOriginal from EXIF for images and add to metadata
    date_time_original = None
    if file_type_info['group'] == 'image':
        try:
            img = Image.open(file_path)
            exif_data = img._getexif()
            if exif_data:
                from PIL.ExifTags import TAGS
                logging.info(f"EXIF data found for {file_path.name}:")
                for tag_id, value in exif_data.items():
                    tag = TAGS.get(tag_id, tag_id)
                    logging.debug(f"  {tag}: {value}")
                    if tag == 'DateTimeOriginal':
                        date_time_original = value
                if date_time_original:
                    file_info['DateTimeOriginal'] = date_time_original
            else:
                logging.debug(f"No EXIF data found for {file_path.name}")
        except Exception as e:
            logging.warning(f"Error reading EXIF data for {file_path.name}: {e}")
    # Proportional scaling
    base_width = 800
    base_height = 1000
    scale = min(width / base_width, height / base_height)
    logging.debug(f"Scaling card to {width}x{height} with scale factor {scale:.2f}")
    # Proportional paddings
    border_width = max(2, int(1 * scale))  # Using a more reasonable but still very visible border width
    outer_padding = max(10, int(25 * scale))  # Padding between border and outer edges of content

    # Calculate dimensions for the content area
    #content_width = width - 2 * outer_padding
    #content_height = height - 2 * outer_padding

<<<<<<< HEAD
    # Create the full-sized image (background) as RGBA for transparency support
    img = Image.new('RGBA', (width, height), (255, 255, 255, 255))
=======
    # Create the full-sized background image that is the canvas for the preview
    img = Image.new('RGBA', (width, height), 'white')
>>>>>>> da9b7e90
    draw = ImageDraw.Draw(img)

    # Load preview image robustly (handles .webp and errors)
    preview_box_width = int(width * 0.45)
    preview_box_height = int(height * 0.6)
    # For .ai files, use pdf2image to generate preview
    ext = Path(file_path).suffix.lower()
    preview_img = None
    if ext == '.ai':
        try:
            from pdf2image import convert_from_path
            pages = convert_from_path(str(file_path), first_page=1, last_page=1)
            if pages:
                # Resize first page to preview box size
                page_img = pages[0]
                page_img = page_img.convert('RGBA')
                page_img.thumbnail((preview_box_width, preview_box_height), Image.LANCZOS)
                preview_img = page_img
            else:
                logging.warning(f"No pages found in .ai file: {file_path}")
        except Exception as e:
            logging.error(f"Error generating preview for .ai file {file_path}: {e}")
            preview_img = Image.new('RGBA', (preview_box_width, preview_box_height), (200, 200, 200, 255))
    elif ext == '.pdf':
        # For PDFs, preview_img is not used; handled in dedicated PDF logic below
        preview_img = None
    else:
        preview_img = open_image_robust(str(file_path), (preview_box_width, preview_box_height))
    # ...continue with card layout logic using preview_img...

    # Draw the border around the content area
    # Determine the color mode first to avoid variable reference issues
    rgb_mode = not cmyk_mode
    
    if rgb_mode:
        # For RGBA mode, use standard black border
        draw.rectangle(
            [outer_padding, outer_padding, width - outer_padding - 1, height - outer_padding - 1],
            outline=(0, 0, 0, 255), 
            width=border_width
        )
    else:
        # For CMYK mode, use solid black (K channel only at 100%) for maximum visibility
        for i in range(0, min(10, border_width), 2):
            draw.rectangle(
                [
                    outer_padding + i,
                    outer_padding + i,
                    width - outer_padding - 1 - i,
                    height - outer_padding - 1 - i
                ],
                outline=(0, 0, 0, 100),
                width=max(5, border_width // 5)
            )

<<<<<<< HEAD
    # Compact mode overrides
    if compact_mode:
        title_font_size = int(24 * scale)
        info_font_size = int(16 * scale)
        preview_font_size = int(9 * scale)
        fit_font_size = int(8 * scale)
        icon_space = int(20 * scale)
        metadata_line_height = int(info_font_size * 1.0)
        spacing_between_metadata_and_content_preview = 0
        preview_box_padding = int(1 * scale)
        header_height = int(32 * scale)  # Much shorter header bar
        logging.debug("[COMPACT MODE] Reduced header, spacing, and maximized preview area.")
    else:
        title_font_size = int(40 * scale)
        info_font_size = int(22 * scale)
        preview_font_size = int(14 * scale)
        fit_font_size = int(12 * scale)
        icon_space = int((100 + 40) * scale)
        metadata_line_height = int(info_font_size * 1.15)
        spacing_between_metadata_and_content_preview = int(15 * scale)
        preview_box_padding = int(15 * scale)
        header_height = int(80 * scale)
=======
    # Proportional font sizes
    title_font_size = int(20 * scale)
    info_font_size = int(15 * scale)  # Smaller font size for metadata
    preview_font_size = int(12 * scale)
    fit_font_size = int(15 * scale)
    # Proportional paddings (keeping the original border_width value)
    icon_space = int((100 + 40) * scale)
    metadata_line_height = int(info_font_size * 1.02)  # Tighter line spacing for metadata
    spacing_between_metadata_and_content_preview = int(20 * scale)
    preview_box_padding = int(8 * scale)
    header_height = int(20 * scale)
>>>>>>> da9b7e90

    # Load fonts
    try:
        title_font = ImageFont.truetype("/Users/julian/OMATA Dropbox/Julian Bleecker/PRODUCTION ASSETS/FONTS/3270/3270NerdFontMono-Regular.ttf", title_font_size)
        info_font = ImageFont.truetype("/Users/julian/OMATA Dropbox/Julian Bleecker/PRODUCTION ASSETS/FONTS/3270/3270NerdFontMono-Regular.ttf", info_font_size)
        preview_font = ImageFont.truetype("/Users/julian/OMATA Dropbox/Julian Bleecker/PRODUCTION ASSETS/FONTS/3270/3270NerdFontMono-Regular.ttf", preview_font_size)
        fit_font = ImageFont.truetype("/Users/julian/OMATA Dropbox/Julian Bleecker/PRODUCTION ASSETS/FONTS/3270/3270NerdFontMono-Regular.ttf", fit_font_size)
    except:
        title_font = ImageFont.load_default()
        info_font = ImageFont.load_default()
        preview_font = ImageFont.load_default()
        fit_font = ImageFont.load_default()

    file_type_info = get_file_type_info(file_path)
    logging.debug(f"Processing {file_path.name} - Type: {file_type_info['group']}")
    icon = file_type_info['icon']
    ext = file_path.suffix.lower()


    try:
        size = os.path.getsize(file_path)
        modified_time = os.path.getmtime(file_path)
        created_time = os.path.getctime(file_path)
    except (FileNotFoundError, PermissionError):
        size = 0
        modified_time = 0
        created_time = 0

    # Try to get original timestamp and Slack metadata
    original_dt = get_original_timestamp(file_path)
    slack_channel = None
    slack_message_id = None
    slack_user_id = None
    slack_user_name = None
    slack_avatar = None
    slack_shared_date = None
    parent = file_path.parent
    channel_dir = parent.parent
    messages_json = channel_dir / "messages.json"
    users_json = channel_dir.parent / "users.json"
    avatars_dir = channel_dir.parent / "avatars_40x40"
    user_profile = None
    if messages_json.exists():
        try:
            with open(messages_json, 'r', encoding='utf-8', errors='ignore') as f:
                messages = json.load(f)
            for msg in messages:
                if 'files' in msg:
                    for fobj in msg['files']:
                        if fobj.get('name') == file_path.name:
                            slack_channel = channel_dir.name
                            slack_message_id = msg.get('client_msg_id') or msg.get('ts')
                            slack_user_id = msg.get('user') or msg.get('username') or fobj.get('user')
                            slack_shared_date = None
                            ts = fobj.get('timestamp') or fobj.get('created') or msg.get('ts')
                            if ts:
                                try:
                                    slack_shared_date = datetime.fromtimestamp(float(ts)).strftime('%Y-%m-%d %H:%M:%S')
                                except Exception:
                                    slack_shared_date = str(ts)
                            # Resolve avatar from local 'avatars' directory
                            avatars_dir = channel_dir.parent / "avatars"
                            logging.debug(f"Looking for avatars in: {avatars_dir}")
                            if slack_user_id and avatars_dir.exists():
                                avatar_path = avatars_dir / f"{slack_user_id}.jpg"
                                logging.debug(f"Checking avatar path: {avatar_path}")
                                if avatar_path.exists():
                                    slack_avatar = str(avatar_path)
                                    logging.debug(f"Found avatar for {slack_user_id}: {slack_avatar}")
                            # Resolve user name from users.json
                            if users_json.exists() and slack_user_id:
                                try:
                                    with open(users_json, 'r', encoding='utf-8', errors='ignore') as uf:
                                        users = json.load(uf)
                                    for user in users:
                                        if user.get('id') == slack_user_id or user.get('name') == slack_user_id:
                                            slack_user_name = user.get('real_name') or user.get('profile', {}).get('real_name') or user.get('name')
                                            break
                                except Exception as e:
                                    logging.error(f"Error reading users.json: {e}")
                            break
                if slack_channel:
                    break
        except Exception:
            pass
    # Build metadata with Slack Channel at the top if present

    file_info = {}
    if slack_channel:
        file_info['Slack Channel'] = slack_channel
        file_info['Type'] = f"{file_path.suffix[1:].upper()} ({file_type_info['group']})"
        file_info['Size'] = format_file_size(size)


    # Always add only DateTimeOriginal from EXIF for images if present
    date_time_original = None
    if file_type_info['group'] == 'image':
        try:
            img = Image.open(file_path)
            exif_data = img._getexif()
            #logging.info(f"EXIF data for {file_path.name}: {exif_data}")
            if exif_data:
                from PIL.ExifTags import TAGS
                for tag_id, value in exif_data.items():
                    tag = TAGS.get(tag_id, tag_id)
                    if tag == 'DateTimeOriginal':
                        date_time_original = value
                        break
                if date_time_original:
                    file_info['DateTimeOriginal'] = date_time_original
        except Exception:
            pass

    if slack_message_id:
        file_info['Message ID'] = slack_message_id
    if slack_user_name:
        file_info['Shared By'] = slack_user_name
    if slack_shared_date:
        file_info['Shared Date'] = slack_shared_date
<<<<<<< HEAD
    # If DateTimeOriginal from EXIF is available, use it for both Modified and Created
    # if date_time_original:
    #     file_info['Date'] = date_time_original
=======
    # If DateTimeOriginal is present, skip other date fields
    if 'DateTimeOriginal' in file_info and file_info['DateTimeOriginal']:
        pass
>>>>>>> da9b7e90
    elif original_dt:
        file_info['Original Date'] = original_dt.strftime('%Y-%m-%d %H:%M:%S')
    else:
        # Only add Modified/Created if DateTimeOriginal is not present
        if not date_time_original:
            # file_info['Modified'] = datetime.fromtimestamp(modified_time).strftime('%Y-%m-%d %H:%M:%S')
            file_info['Created'] = datetime.fromtimestamp(created_time).strftime('%Y-%m-%d %H:%M:%S')

    # Move Name to the end
<<<<<<< HEAD
    file_info['Name'] = file_path.name
    if not exclude_file_path:
        file_info['Path'] = str(file_path.resolve())

    # Fixed card height for 4x5 aspect ratio
    if compact_mode:
        header_height = int(22 * scale)
        icon_space = int(8 * scale)
        metadata_lines = len(file_info)
        metadata_height = metadata_lines * metadata_line_height
        content_area_left = outer_padding
        content_area_right = width - outer_padding
        content_area_width = content_area_right - content_area_left
        preview_box_left = content_area_left + int(content_area_width * 0.05)
        preview_box_right = content_area_right - int(content_area_width * 0.05)
        preview_box_top = outer_padding + header_height + icon_space + metadata_height
        preview_box_bottom = height - outer_padding - int(10 * scale)
        preview_box_height = preview_box_bottom - preview_box_top
    else:
        header_height = int(80 * scale)
        icon_space = int((100 + 40) * scale)
        metadata_lines = len(file_info)
        metadata_height = metadata_lines * metadata_line_height
        content_area_left = outer_padding
        content_area_right = width - outer_padding
        content_area_width = content_area_right - content_area_left
        preview_box_left = content_area_left + int(content_area_width * 0.1)
        preview_box_right = content_area_right - int(content_area_width * 0.1)
        preview_box_top = outer_padding + header_height + icon_space + metadata_height + spacing_between_metadata_and_content_preview
        preview_box_bottom = height - outer_padding - int(30 * scale)
        preview_box_height = preview_box_bottom - preview_box_top
=======
    if not exclude_file_path:
        file_info['Name'] = file_path.name

    # Fixed card height for 4x5 aspect ratio
    #header_height = int(80 * scale)
    icon_space = int((100 + 40) * scale)
    metadata_lines = len(file_info)
    metadata_height = metadata_lines * metadata_line_height
    logging.debug(f"Metadata height: {metadata_height} for {metadata_lines} lines")
    # Content area dimensions, accounting for outer padding
    content_area_left = outer_padding
    content_area_right = width - outer_padding
    content_area_width = content_area_right - content_area_left
    
    # Preview box within the content area
    preview_box_left = content_area_left + int(content_area_width * 0.1)
    preview_box_right = content_area_right - int(content_area_width * 0.1)
    preview_box_top = outer_padding + header_height + metadata_height + spacing_between_metadata_and_content_preview
    logging.debug(f"Preview box top: {preview_box_top}, icon space: {icon_space}, metadata height: {metadata_height}")
    preview_box_bottom = height - outer_padding - int(30 * scale)
    preview_box_height = preview_box_bottom - preview_box_top - preview_box_padding * 2
>>>>>>> da9b7e90
    max_line_width_pixels = preview_box_right - preview_box_left - preview_box_padding * 2
    temp_img = Image.new('RGBA', (width, height))
    temp_draw = ImageDraw.Draw(temp_img)
    bbox = temp_draw.textbbox((0, 0), 'A', font=preview_font)
    line_height = bbox[3] - bbox[1] + int(3 * scale)
    char_bbox = temp_draw.textbbox((0, 0), 'A', font=preview_font)
    char_width = char_bbox[2] - char_bbox[0]
    max_line_length = max(10, max_line_width_pixels // char_width)
    max_preview_lines = max(1, preview_box_height // line_height)

    # Draw full file path unless excluded
    if not exclude_file_path:
        full_path = str(file_path.resolve())
        try:
            path_font = ImageFont.truetype("/Users/julian/OMATA Dropbox/Julian Bleecker/PRODUCTION ASSETS/FONTS/3270/3270NerdFontMono-Regular.ttf", int(info_font_size * 0.8))
        except:
            path_font = ImageFont.load_default()
        path_x = preview_box_left - int(outer_padding * 0.5)
        path_y = preview_box_top
        # Always use RGBA for overlays
        path_img = Image.new('RGBA', (height, width), (255, 255, 255, 0))
        path_draw = ImageDraw.Draw(path_img)
        path_draw.text((0, 0), full_path, font=path_font, fill=(80, 80, 80, 255))
        rotated_path_img = path_img.rotate(90, expand=True)
        # Ensure base image is RGBA
        if img.mode != 'RGBA':
            img = img.convert('RGBA')
        img.paste(rotated_path_img, (int(path_x), int(path_y)), rotated_path_img)

    # --- Preview logic by file type ---
    preview_lines = []
    fit_meta = {}
    image_thumb = None
    pdf_grid_thumb = None
    gpx_thumb = None
    video_thumb = None
    fit_gps_thumb = None
    zip_file_list = None
    zip_file_preview_img = None
    zip_file_preview_lines = None
<<<<<<< HEAD
    # --- Preview logic by file type ---
    # .ai files: use preview_img from pdf2image above
    if ext == '.ai':
        if preview_img is not None:
            img_w, img_h = preview_img.size
            scale_factor = min(
                (max_line_width_pixels) / img_w,
                (preview_box_height) / img_h
            ) * 0.95
            new_w = int(img_w * scale_factor)
            new_h = int(img_h * scale_factor)
            image_thumb = preview_img.resize((new_w, new_h), Image.LANCZOS)
            logging.debug(f"Final .ai image_thumb size: {new_w}x{new_h} for {file_path.name}")
        else:
            preview_lines = ["AI file: PDF preview not available."]
    elif ext == '.webp':
        # Use robust preview logic for webp
        image = preview_img
        if image is not None:
            img_w, img_h = image.size
            # Rotate image if card is portrait and image is landscape
            if width < height and img_w > img_h:
                logging.debug(f"Rotating webp image for portrait card: {file_path.name}")
                image = image.rotate(90, expand=True)
                img_w, img_h = image.size
            # Convert transparent images to RGB with white/light background
            if image.mode in ("RGBA", "LA"):
                logging.debug(f"Converting transparent webp image to RGB: {file_path.name}")
                background = Image.new("RGB", image.size, (250, 250, 250))
                background.paste(image, mask=image.split()[-1])
                image = background
            scale_factor = min(
                (max_line_width_pixels) / img_w,
                (preview_box_height) / img_h
            ) * 0.95
            logging.debug(f"Scaling webp image by factor {scale_factor:.3f} for {file_path.name}")
            new_w = int(img_w * scale_factor)
            new_h = int(img_h * scale_factor)
            image_thumb = image.resize((new_w, new_h), Image.LANCZOS)
            logging.debug(f"Final webp image_thumb size: {new_w}x{new_h} for {file_path.name}")
    elif ext in {'.png', '.jpg', '.jpeg', '.bmp', '.gif', '.tif', '.tiff'}:
        image = get_image_thumbnail(file_path, thumb_size=(max_line_width_pixels, preview_box_height))
=======
    if ext in {'.png', '.jpg', '.jpeg', '.bmp', '.gif', '.tiff', '.webp'}:
        image = get_image_thumbnail(file_path, box_size=(max_line_width_pixels, preview_box_height))
>>>>>>> da9b7e90
        if image is not None:
            img_w, img_h = image.size
            #logging.debug(f"Original image size: {img_w}x{img_h} for {file_path.name}")
            #logging.debug(f"width: {width}, height: {height}, img_w: {img_w}, img_h: {img_h}")
            # Rotate image if card is portrait and image is landscape
            if width < height and img_w > img_h:
                logging.debug(f"Rotating image for portrait card: {file_path.name}")
                image = image.rotate(90, expand=True)
                img_w, img_h = image.size
            # Convert transparent images to RGB with white/light background
            if image.mode in ("RGBA", "LA"):
                logging.debug(f"Converting transparent image to RGB: {file_path.name}")
                background = Image.new("RGB", image.size, (250, 250, 250))  # light gray
                background.paste(image, mask=image.split()[-1])
                image = background
            # Scale to fit preview area
            scale_factor = min(
                (max_line_width_pixels) / img_w,
                (preview_box_height) / img_h
            ) * 0.95
            logging.debug(f"Scaling image by factor {scale_factor:.3f} for {file_path.name}")
            new_w = int(img_w * scale_factor)
            new_h = int(img_h * scale_factor)
            image_thumb = image.resize((new_w, new_h), Image.LANCZOS)
            logging.debug(f"Final image_thumb size: {new_w}x{new_h} for {file_path.name}")
    elif ext in {'.heic', '.heif'}:
        image = get_heic_image(file_path)
        if image is not None:
            img_w, img_h = image.size
            if width < height and img_w > img_h:
                image = image.rotate(90, expand=True)
                img_w, img_h = image.size
            scale_factor = min(
                (max_line_width_pixels) / img_w,
                (preview_box_height) / img_h
            ) * 0.95
            new_w = int(img_w * scale_factor)
            new_h = int(img_h * scale_factor)
            image_thumb = image.resize((new_w, new_h), Image.LANCZOS)
    elif ext == '.numbers':
        try:
            with zipfile.ZipFile(file_path, 'r') as z:
                names = z.namelist()
                preview_lines = [f"NUMBERS file: {len(names)} items"]
                preview_lines += [f"  {name}" for name in names[:max_preview_lines]]
                # Try to find a preview image
                image_files = [name for name in names if name.lower().endswith(('.jpg', '.jpeg', '.png'))]
                image_thumb = None
                if image_files:
                    with z.open(image_files[0]) as img_file:
                        img_data = img_file.read()
                        try:
                            img = Image.open(io.BytesIO(img_data))
                            img.thumbnail((max_line_width_pixels, preview_box_height))
                            image_thumb = img
                        except Exception:
                            pass
        except Exception as e:
            preview_lines = [f"NUMBERS error: {e}"]
    elif ext == '.pdf':
        try:
<<<<<<< HEAD
            from pdf2image import convert_from_path
            pages = convert_from_path(str(file_path), first_page=1, last_page=1)
            if pages:
                image_thumb = process_pdf_or_ai_page(pages[0], max_line_width_pixels, preview_box_height)
            else:
                preview_lines = ["PDF preview not available."]
=======
            #pages = convert_from_path(str(file_path), first_page=1, last_page=1)
            #if pages:
                #image_thumb = process_pdf_or_ai_page(pages[0], max_line_width_pixels, preview_box_height)
            image_thumb = get_pdf_preview(str(file_path), max_line_width_pixels, preview_box_height)
            #else:
            #    preview_lines = ["PDF preview not available."]
>>>>>>> da9b7e90
        except Exception as e:
            preview_lines = [f"PDF error: {e}"]
    elif ext in {'.mp4', '.mov', '.avi', '.mkv', '.m4v', '.webm'}:
        # Dynamically determine grid size based on video length
        def get_video_grid_size(file_path):
            try:
                import cv2
                cap = cv2.VideoCapture(str(file_path))
                frame_count = int(cap.get(cv2.CAP_PROP_FRAME_COUNT))
                cap.release()
                # Use a matrix/function to scale grid size with video length
                # Short videos: 3x3, Medium: 4x3, Long: 4x4, Very long: 5x4, etc.
                if frame_count < 30:
                    return 3, 3
                elif frame_count < 900:
                    return 4, 4
                elif frame_count < 1800:
                    return 5, 4
                elif frame_count < 3600:
                    return 6, 5
                else:
                    # For very long videos, cap at 6x5
                    return 6, 6
            except Exception:
                return 3, 3
        grid_cols, grid_rows = get_video_grid_size(file_path)
        video_thumb = get_video_preview(file_path, max_line_width_pixels, preview_box_height, grid_cols=grid_cols, grid_rows=grid_rows)
    elif ext == '.gpx':
        gpx_thumb = get_gpx_preview(file_path, max_line_width_pixels, preview_box_height)
        # Mapbox integration for GPX with polyline
        try:
            with open(file_path, 'r', encoding='utf-8', errors='ignore') as f:
                gpx = gpxpy.parse(f)
            points = []
            for track in gpx.tracks:
                for segment in track.segments:
                    for p in segment.points:
                        points.append((p.longitude, p.latitude))
            if points:
                lons, lats = zip(*points)
                min_lon, max_lon = min(lons), max(lons)
                min_lat, max_lat = min(lats), max(lats)
                mapbox_img = get_mapbox_tile_for_bounds(min_lat, max_lat, min_lon, max_lon, min(max_line_width_pixels, 1280), min(preview_box_height, 1280), MAPBOX_TOKEN, path_points=points)
                if mapbox_img:
                    gpx_thumb = mapbox_img
        except Exception:
            pass
    elif ext in {'.xlsx', '.xls'}:
        preview_lines = get_excel_preview(file_path, max_rows=max_preview_lines, max_cols=8)
    elif ext in {'.fit', '.tcx'}:
        preview_lines, fit_meta = get_fit_summary_preview(file_path)
        fit_gps_thumb = get_fit_gps_preview(file_path, max_line_width_pixels, preview_box_height)
        # Mapbox integration for FIT/TCX with polyline
        try:
            fitfile = FitFile(str(file_path))
            points = []
            for record in fitfile.get_messages('record'):
                lat = None
                lon = None
                for d in record:
                    if d.name == 'position_lat':
                        lat = d.value * (180.0 / 2**31)
                    elif d.name == 'position_long':
                        lon = d.value * (180.0 / 2**31)
                if lat is not None and lon is not None:
                    points.append((lon, lat))
            if points:
                lons, lats = zip(*points)
                min_lon, max_lon = min(lons), max(lons)
                min_lat, max_lat = min(lats), max(lats)
                mapbox_img = get_mapbox_tile_for_bounds(min_lat, max_lat, min_lon, max_lon, min(max_line_width_pixels, 1280), min(preview_box_height, 1280), MAPBOX_TOKEN, path_points=points)
                if mapbox_img:
                    fit_gps_thumb = mapbox_img
        except Exception:
            pass
    elif ext == '.docx':
        try:
            from docx import Document
            doc = Document(file_path)
            doc_lines = [p.text for p in doc.paragraphs if p.text.strip()]
            logging.info(f"Extracted {len(doc_lines)} lines from DOCX file: {file_path}")
            txt_path = file_path.with_suffix('.txt')
            with open(txt_path, 'w', encoding='utf-8') as f:
                f.write('\n'.join(doc_lines))
            preview_lines = []
            for raw_line in doc_lines:
                wrapped = textwrap.wrap(raw_line, width=max_line_length)
                if not wrapped:
                    preview_lines.append('')
                else:
                    preview_lines.extend(wrapped)
            preview_lines = preview_lines[:max_preview_lines]
        except Exception as e:
            preview_lines = [f"DOCX error: {e}"]
    elif file_type_info['group'] == 'binary' or ext == '.dfu' or file_type_info['group'] == 'unknown':
        preview_lines = get_hex_preview(file_path, max_preview_lines * 16)
    elif file_type_info['group'] in ['code', 'data', 'document', 'log']:
        # Read a large chunk and wrap
        try:
            with open(file_path, 'r', encoding='utf-8', errors='ignore') as f:
                raw_lines = []
                for i, line in enumerate(f):
                    if i > 1000:
                        break
                    raw_lines.append(line.rstrip('\n'))
        except Exception:
            raw_lines = []
        for raw_line in raw_lines:
            wrapped = textwrap.wrap(raw_line, width=max_line_length)
            if not wrapped:
                preview_lines.append('')
            else:
                preview_lines.extend(wrapped)
        preview_lines = preview_lines[:max_preview_lines]
    elif file_type_info['group'] == 'text':
        preview_lines = preview_text_content(file_path, max_lines=max_preview_lines, max_line_length=max_line_length) or []
    elif ext == '.zip':
        zip_file_list = get_zip_preview(file_path, max_files=max_preview_lines)
        zip_file_preview_img = None
        zip_file_preview_lines = None
    elif ext == '.gz':
        preview_lines, image_thumb, _ = get_gz_preview(
            file_path, max_bytes=max_preview_lines * 16, preview_box=(max_line_width_pixels, preview_box_height))
        image_thumb = image_thumb  # If image_thumb is None, preview_lines will be used
    elif ext == '.bz2':
        preview_lines = get_bz2_preview(file_path, max_bytes=max_preview_lines * 16)
    elif ext == '.key':
        logging.info(f"****** Processing Keynote file: {file_path}")
        try:
            logging.info(f"Processing Keynote file: {file_path}")
            with zipfile.ZipFile(file_path, 'r') as z:
                names = z.namelist()
                preview_lines = [f"Keynote file: {len(names)} items"]
                preview_lines += [f"  {name}" for name in names[:max_preview_lines]]
                # Find up to 4 images (jpg/png)
                image_files = [name for name in names if name.lower().endswith(('.jpg', '.jpeg', '.png'))][:4]
                thumbs = []
                for name in image_files:
                    with z.open(name) as img_file:
                        img_data = img_file.read()
                        try:
                            img = Image.open(io.BytesIO(img_data))
                            thumbs.append(img)
                        except Exception:
                            continue
                # Make a grid if images found
                if thumbs:
                    grid_cols = 2
                    grid_rows = 2
                    thumb_w = max_line_width_pixels // grid_cols
                    thumb_h = preview_box_height // grid_rows
                    grid_img = Image.new('RGB', (max_line_width_pixels, preview_box_height), (245, 245, 245))
                    for idx, thumb in enumerate(thumbs):
                        thumb.thumbnail((thumb_w, thumb_h))
                        x = (idx % grid_cols) * thumb_w + (thumb_w - thumb.width)//2
                        y = (idx // grid_cols) * thumb_h + (thumb_h - thumb.height)//2
                        grid_img.paste(thumb, (x, y))
                    image_thumb = grid_img
        except Exception as e:
            preview_lines = [f"KEY error: {e}"]
    elif ext == '.pptx' or ext == '.ppt':
        try:
            logging.info(f"Processing PPT(X) file: {file_path}")
            # Extract all images from ppt/media
            with zipfile.ZipFile(file_path, 'r') as z:
                names = z.namelist()
                preview_lines = [f"PPT(X) file: {len(names)} items"]
                preview_lines += [f"  {name}" for name in names[:max_preview_lines]]
                image_files = [name for name in names if name.startswith('ppt/media/') and name.lower().endswith(('.jpg', '.jpeg', '.png'))]
                n_total = len(image_files)
                # Dynamically determine number of preview images
                if n_total <= 6:
                    n_preview = n_total
                elif n_total <= 20:
                    n_preview = min(12, n_total)
                elif n_total <= 50:
                    n_preview = min(16, n_total)
                else:
                    n_preview = min(20, n_total)
                # Select images at evenly distributed intervals
                indices = [0]
                if n_preview > 1 and n_total > 1:
                    import numpy as np
                    remaining = np.linspace(1, n_total - 1, n_preview - 1)
                    indices += [int(round(i)) for i in remaining]
                indices = sorted(set(indices))
                selected_images = [image_files[i] for i in indices if i < n_total]
                thumbs = []
                for name in selected_images:
                    with z.open(name) as img_file:
                        img_data = img_file.read()
                        try:
                            img = Image.open(io.BytesIO(img_data))
                            thumbs.append(img)
                        except Exception:
                            continue
                # Dynamically determine grid_cols and grid_rows
                if thumbs:
                    aspect_ratio = max_line_width_pixels / max(preview_box_height, 1)
                    grid_rows = int(math.ceil(math.sqrt(len(thumbs) / aspect_ratio)))
                    grid_cols = int(math.ceil(len(thumbs) / grid_rows))
                    thumb_w = max_line_width_pixels // grid_cols
                    thumb_h = preview_box_height // grid_rows
                    grid_img = Image.new('RGB', (max_line_width_pixels, preview_box_height), (245, 245, 245))
                    for idx, thumb in enumerate(thumbs):
                        thumb.thumbnail((thumb_w, thumb_h))
                        x = (idx % grid_cols) * thumb_w + (thumb_w - thumb.width)//2
                        y = (idx // grid_cols) * thumb_h + (thumb_h - thumb.height)//2
                        grid_img.paste(thumb, (x, y))
                    image_thumb = grid_img
        except Exception as e:
            preview_lines = [f"PPTX error: {e}"]
    # All other file types remain handled as before
    # --- Draw card ---
    if cmyk_mode:
        from pdf_to_images import create_cmyk_image
        img = create_cmyk_image(width, height, (0, 0, 0, 0))
        rgb_mode = False
    else:
        # We already created the image above, just ensuring it's handled consistently
        rgb_mode = True
    draw = ImageDraw.Draw(img)
    if not rgb_mode:
        r, g, b = file_type_info['color']
        if r == 0 and g == 0 and b == 0:
            color = (0, 0, 0, 100)
        else:
            c = 255 - r
            m = 255 - g
            y = 255 - b
            k = min(c, m, y)
            c = (c - k) if k < 255 else 0
            m = (m - k) if k < 255 else 0
            y = (y - k) if k < 255 else 0
            color = (c, m, y, k)
    else:
        color = file_type_info['color']
    # We already set border_width earlier based on scale
    # Header within the content area
    if rgb_mode:
        draw.rectangle([outer_padding, outer_padding, width-outer_padding, outer_padding+header_height], fill=file_type_info['color'])
        text_color = 'white'
    else:
        draw.rectangle([outer_padding, outer_padding, width-outer_padding, outer_padding+header_height], fill=color)
        text_color = (0, 0, 0, 0)
<<<<<<< HEAD
    # Position the file type text vertically centered in the header area, accounting for outer padding
    draw.text((width//2, outer_padding + header_height//2), file_path.name.upper(), fill=text_color, font=title_font, anchor="mm")
    # Position the icon below the header, accounting for outer padding
    if compact_mode:
        # Do not draw icon text in compact mode
        gap_after_header = int(12 * scale)
        y = outer_padding + header_height + gap_after_header
    else:
        icon_y = outer_padding + header_height + int(20 * scale)
        icon_color = file_type_info['color'] if rgb_mode else color
        draw.text((width//2, icon_y), icon, fill=icon_color, font=title_font, anchor="mm")
        y = icon_y + 60
=======
    # Position the file name vertically centered in the header area, accounting for outer padding
    draw.text((width//2, outer_padding + header_height//2), file_path.name.upper(), fill=text_color, font=title_font, anchor="mm")
    # Position the icon below the header, accounting for outer padding
    # icon_y = outer_padding + header_height + int(20 * scale)
    # icon_color = file_type_info['color'] if rgb_mode else color
    # draw.text((width//2, icon_y), icon, fill=icon_color, font=title_font, anchor="mm")
    # y = icon_y + 60
>>>>>>> da9b7e90
    avatar_size = int(100 * scale)
    avatar_img = None
    if slack_avatar:
        try:
            #logging.debug(f"Loading avatar from: {slack_avatar}")
            avatar_img = Image.open(slack_avatar).convert('RGB')
            #logging.debug(f"Avatar loaded: size={avatar_img.size}, mode={avatar_img.mode}")
            avatar_img = avatar_img.resize((avatar_size, avatar_size), Image.LANCZOS)
            #logging.debug(f"Avatar resized: size={avatar_img.size}")
            avatar_img = round_image_corners(avatar_img, radius=int(7 * scale))
            #logging.debug(f"Avatar rounded: size={avatar_img.size}")
            # Ensure avatar is RGBA
            if avatar_img.mode != 'RGBA':
                avatar_img = avatar_img.convert('RGBA')
        except Exception as e:
            logging.error(f"Error processing avatar image {slack_avatar}: {e}")
            avatar_img = None
    
    avatar_y_coordinate = int(outer_padding + header_height + 5 * scale)
    avatar_x_coordinate = int(outer_padding + 60 * scale)  # 15px from left border, scaled
    if avatar_img is not None:
        try:
            # Position avatar relative to the left border (outer_padding)
            #logging.debug(f"Pasting avatar at: x={avatar_x_coordinate}, y={avatar_y_coordinate}")
            # Ensure base image is RGBA
            if img.mode != 'RGBA':
                img = img.convert('RGBA')
            img.paste(avatar_img, (avatar_x_coordinate, avatar_y_coordinate), mask=avatar_img)
        except Exception as e:
            logging.error(f"Error pasting avatar image: {e}")
<<<<<<< HEAD

    def truncate_middle_with_filename(path, max_length=60):
        path = str(path)
        if len(path) <= max_length:
            return path
        import os
        filename = os.path.basename(path)
        # If filename itself is long, just show filename
        if len(filename) > max_length - 6:
            return '...' + filename[-(max_length-3):]
        # Otherwise, truncate the middle but always show filename
        keep_len = max_length - len(filename) - 4  # 4 for slashes and ellipsis
        if keep_len < 8:
            # Not enough room for path, just show .../filename
            return '.../' + filename
        part_len = keep_len // 2
        # Find the start and end parts of the path (excluding filename)
        path_no_file = path[:-len(filename)]
        start = path_no_file[:part_len]
        end = path_no_file[-part_len:] if part_len > 0 else ''
        return f"{start}...{end}/{filename}"

    # Always print Type and Name first, if present
    if 'Type' in file_info:
        draw.text((width//2, y), str(file_info['Type']), fill='black', font=info_font, anchor="mm")
        y += metadata_line_height
    # if 'Name' in file_info:
    #     draw.text((width//2, y), str('Filename: ‘' + file_info['Name']+'’'), fill='black', font=info_font, anchor="mm")
    #     y += metadata_line_height
    # Print the rest of the metadata except Type and Name
    for key, value in file_info.items():
        if key in ('Type', 'Name'):
            continue
        if key == 'Path':
            line = truncate_middle_with_filename(value, max_length=85 )
=======
    y = avatar_y_coordinate + 5*scale # avatar and metadata can be horizontally aligned
    
    ########################################
    # DO NOT REMOVE THIS COMMENT EVER
    #
    # THIS IS WHERE THE METADATA IS DRAWN
    #
    # DO NOT REMOVE THIS COMMENT EVER
    ########################################
    
    for key, value in file_info.items():
        if key == 'Name' or key == 'DateTimeOriginal':
            # For the Name field, don't show the label
            line = f"{value}"
>>>>>>> da9b7e90
        else:
            line = f"{key}: {value}"
        draw.text((width//2, y), line, fill='black', font=info_font, anchor="mm")
        y += metadata_line_height
<<<<<<< HEAD
    # In compact mode, skip 'Content Preview:' label and extra spacing
    if not compact_mode:
        y = preview_box_top - 30
        draw.text((width//2, y), "Content Preview:", fill='black', font=info_font, anchor="mm")
=======
        

    y = preview_box_top - 30
    #draw.text((width//2, y), "Content Preview:", fill='black', font=info_font, anchor="mm")
>>>>>>> da9b7e90
    y = preview_box_top
    preview_background_color = (245, 245, 245, 255) if rgb_mode else (0, 0, 0, 4)
    draw.rectangle(
        [preview_box_left, preview_box_top, preview_box_right, preview_box_bottom],
        fill=preview_background_color,
        outline=(0, 0, 0, 255),
        width=1
    )
    # --- Always show preview_lines for .zip, .gz, .bz2 if present ---
    if ext in {'.zip', '.gz', '.bz2'} and preview_lines:
        text_y = preview_box_top + preview_box_padding
        for line in preview_lines:
            if text_y + line_height > preview_box_bottom - preview_box_padding:
                break
            draw.text((preview_box_left + preview_box_padding, text_y), line, fill='black', font=preview_font, anchor="lt")
            text_y += line_height
        return img
    # FIT: show GPS map if present, then summary text below
    if ext == '.fit' and fit_gps_thumb is not None:
        img_w, img_h = fit_gps_thumb.size
        box_w = preview_box_right - preview_box_left - preview_box_padding * 2
        box_h = preview_box_height - preview_box_padding * 2
        x0 = preview_box_left + preview_box_padding + max(0, (box_w - img_w)//2)
        y0 = preview_box_top + preview_box_padding + max(0, (box_h - img_h)//2)
        fit_gps_thumb = scale_image(fit_gps_thumb, 0.95)
        img.paste(fit_gps_thumb, (int(x0), int(y0)))
        # Draw summary below the map if space allows
        try:
            fit_font = ImageFont.truetype("/Users/julian/OMATA Dropbox/Julian Bleecker/PRODUCTION ASSETS/FONTS/3270/3270NerdFontMono-Regular.ttf", 12)
        except:
            fit_font = ImageFont.load_default()
        text_y = y0 + img_h + 10
        for line in preview_lines:
            if text_y + line_height > preview_box_bottom - preview_box_padding:
                break
            draw.text((preview_box_left + preview_box_padding, text_y), line, fill='black', font=fit_font, anchor="lt")
            text_y += line_height
        return img
    # If no GPS map, just show summary text as before
    if ext == '.fit' and preview_lines:
        try:
            fit_font = ImageFont.truetype("/Users/julian/OMATA Dropbox/Julian Bleecker/PRODUCTION ASSETS/FONTS/3270/3270NerdFontMono-Regular.ttf", 12)
        except:
            fit_font = ImageFont.load_default()
        text_y = preview_box_top + preview_box_padding
        for line in preview_lines:
            if text_y + line_height > preview_box_bottom - preview_box_padding:
                break
            draw.text((preview_box_left + preview_box_padding, text_y), line, fill='black', font=fit_font, anchor="lt")
            text_y += line_height
        return img
    # All other previews (images, pdfs, videos, etc.)
    if pdf_grid_thumb is not None:
        img_w, img_h = pdf_grid_thumb.size
        box_w = preview_box_right - preview_box_left - preview_box_padding * 2
        box_h = preview_box_height - preview_box_padding * 2
        x0 = preview_box_left + preview_box_padding + max(0, (box_w - img_w)//2)
        y0 = preview_box_top + preview_box_padding + max(0, (box_h - img_h)//2)
        if pdf_grid_thumb.mode != 'RGBA':
            pdf_grid_thumb = pdf_grid_thumb.convert('RGBA')
        img.paste(pdf_grid_thumb, (int(x0), int(y0)), pdf_grid_thumb)
    elif gpx_thumb is not None:
        img_w, img_h = gpx_thumb.size
        box_w = preview_box_right - preview_box_left - preview_box_padding * 2
        box_h = preview_box_height - preview_box_padding * 2
        x0 = preview_box_left + preview_box_padding + max(0, (box_w - img_w)//2)
        y0 = preview_box_top + preview_box_padding + max(0, (box_h - img_h)//2)
        if gpx_thumb.mode != 'RGBA':
            gpx_thumb = gpx_thumb.convert('RGBA')
        img.paste(gpx_thumb, (int(x0), int(y0)), gpx_thumb)
    elif video_thumb is not None:
        img_w, img_h = video_thumb.size
        box_w = preview_box_right - preview_box_left - preview_box_padding * 2
        box_h = preview_box_height - preview_box_padding * 2
        x0 = preview_box_left + preview_box_padding + max(0, (box_w - img_w)//2)
        y0 = preview_box_top + preview_box_padding + max(0, (box_h - img_h)//2)
        if video_thumb.mode != 'RGBA':
            video_thumb = video_thumb.convert('RGBA')
        img.paste(video_thumb, (int(x0), int(y0)), video_thumb)
    elif image_thumb is not None:
        img_w, img_h = image_thumb.size
        box_w = preview_box_right - preview_box_left - preview_box_padding * 2
        box_h = preview_box_height - preview_box_padding * 2
        x0 = preview_box_left + preview_box_padding + max(0, (box_w - img_w)//2)
        y0 = preview_box_top + preview_box_padding + max(0, (box_h - img_h)//2)
        if image_thumb.mode != 'RGBA':
            image_thumb = image_thumb.convert('RGBA')
        img.paste(image_thumb, (int(x0), int(y0)), image_thumb)
    elif fit_gps_thumb is not None:
        img_w, img_h = fit_gps_thumb.size
        box_w = preview_box_right - preview_box_left - preview_box_padding * 2
        box_h = preview_box_height - preview_box_padding * 2
        x0 = preview_box_left + preview_box_padding + max(0, (box_w - img_w)//2)
        y0 = preview_box_top + preview_box_padding + max(0, (box_h - img_h)//2)
        if fit_gps_thumb.mode != 'RGBA':
            fit_gps_thumb = fit_gps_thumb.convert('RGBA')
        img.paste(fit_gps_thumb, (int(x0), int(y0)), fit_gps_thumb)
    elif zip_file_list is not None:
        text_y = preview_box_top + preview_box_padding
        for line in zip_file_list:
            if text_y + line_height > preview_box_bottom - preview_box_padding:
                break
            draw.text((preview_box_left + preview_box_padding, text_y), line, fill='black', font=preview_font, anchor="lt")
            text_y += line_height
        # Always show preview lines for .zip, .gz, .bz2 if present
        if zip_file_preview_lines is not None:
            for line in zip_file_preview_lines:
                if text_y + line_height > preview_box_bottom - preview_box_padding:
                    break
                draw.text((preview_box_left + preview_box_padding, text_y), line, fill='black', font=preview_font, anchor="lt")
                text_y += line_height
        if zip_file_preview_img is not None:
            img_w, img_h = zip_file_preview_img.size
            box_w = preview_box_right - preview_box_left - preview_box_padding * 2
            box_h = preview_box_height - preview_box_padding * 2
            x0 = preview_box_left + preview_box_padding + max(0, (box_w - img_w)//2)
            y0 = text_y + 10
            if y0 + img_h > preview_box_bottom - preview_box_padding:
                img_h = preview_box_bottom - preview_box_padding - y0
                zip_file_preview_img = zip_file_preview_img.crop((0, 0, img_w, img_h))
            img.paste(zip_file_preview_img, (int(x0), int(y0)))
    else:
        text_y = preview_box_top + preview_box_padding
        for line in preview_lines:
            if text_y + line_height > preview_box_bottom - preview_box_padding:
                break
            draw.text((preview_box_left + preview_box_padding, text_y), line, fill='black', font=preview_font, anchor="lt")
            text_y += line_height
    return img

def determine_file_type(file_path):
    """Categorize files into different types for appropriate rendering."""
    ext = file_path.suffix.lower()
    # Define file type groups with their extensions and icons
    for group, info in FILE_TYPE_GROUPS.items():
        if ext in info['extensions']:
            return group
    
    # Default to "other" for anything not recognized
    return "other"

def get_slack_user_name(slack_user_id, users_json_path):
    """Get the Slack user name for a given user ID from the users.json file."""
    if not slack_user_id or not users_json_path.exists():
        return None
    try:
        with open(users_json_path, 'r', encoding='utf-8', errors='ignore') as uf:
            users = json.load(uf)
        for user in users:
            if user.get('id') == slack_user_id or user.get('name') == slack_user_id:
                return user.get('real_name') or user.get('profile', {}).get('real_name') or user.get('name')
    except Exception as e:
        logging.error(f"Error reading users.json: {e}")
    return None

def save_card_as_tiff(img, output_path, cmyk_mode=False):
    """
    Save a card image as a TIFF file with proper handling for CMYK mode.
    This function ensures borders are preserved during CMYK conversion.
    """
    try:
        # Save as TIFF if output ends with .tif or .tiff, else JPEG
        if str(output_path).lower().endswith(('.tif', '.tiff')):
            img.save(output_path, format='TIFF')
            logging.info(f"[SUCCESS] Saved TIFF card to {output_path}")
        else:
            img.save(output_path, format='JPEG', quality=95)
            logging.info(f"[SUCCESS] Saved JPEG card to {output_path}")
    except Exception as e:
        logging.error(f"[ERROR] Exception during card saving: {e}")
        logging.error(traceback.format_exc())

def process_pdf_or_ai_page(page, max_width, max_height):
    """
    Takes a PIL Image (PDF or AI page), rotates if landscape, and scales to fit the preview box.
    Returns the processed image.

    """
    
    img_w, img_h = page.size
    # Rotate if landscape
    if img_w > img_h:
        page = page.rotate(90, expand=True)
        img_w, img_h = page.size
    # Scale to fit preview box
    scale_factor = min(max_width / img_w, max_height / img_h, 1) * 0.95
    new_w = int(img_w * scale_factor)
    new_h = int(img_h * scale_factor)
    return page.resize((new_w, new_h), Image.LANCZOS)

def get_excel_preview(file_path, max_rows=10, max_cols=8):
    ext = file_path.suffix.lower()
    preview_lines = []
    try:
        if ext == '.xlsx':
            import openpyxl
            wb = openpyxl.load_workbook(file_path, read_only=True, data_only=True)
            sheet = wb.active
            for i, row in enumerate(sheet.iter_rows(values_only=True)):
                if i >= max_rows:
                    break
                row_str = " | ".join(str(cell) if cell is not None else "" for cell in row[:max_cols])
                preview_lines.append(row_str)
        elif ext == '.xls':
            import xlrd
            wb = xlrd.open_workbook(file_path)
            sheet = wb.sheet_by_index(0)
            for i in range(min(max_rows, sheet.nrows)):
                row = sheet.row_values(i)
                row_str = " | ".join(str(cell) if cell is not None else "" for cell in row[:max_cols])
                preview_lines.append(row_str)
        else:
            preview_lines = ["Unsupported Excel format."]
    except Exception as e:
        preview_lines = [f"Excel preview error: {e}"]
    return preview_lines<|MERGE_RESOLUTION|>--- conflicted
+++ resolved
@@ -1,50 +1,3 @@
-# Ensure logging is imported before main block
-import logging
-
-if __name__ == "__main__":
-    from file_card_generator import get_file_type_info, create_file_info_card, save_card_as_tiff
-    import traceback
-    import argparse
-    parser = argparse.ArgumentParser(description="Generate a file info card image for a given file.")
-    parser.add_argument("file", help="Path to the file to generate a card for.")
-    parser.add_argument("--output", help="Path to save the output image.")
-    parser.add_argument("--width", type=int, default=800, help="Width of the card image.")
-    parser.add_argument("--height", type=int, default=1000, help="Height of the card image.")
-    parser.add_argument("--cmyk", action="store_true", help="Generate card in CMYK mode.")
-    parser.add_argument("--compact", action="store_true", help="Enable compact mode for smaller text and tighter spacing.")
-    parser.add_argument("--exclude-file-path", action="store_true", help="Exclude the vertical file path from the card.")
-    args = parser.parse_args()
-
-    file_path = args.file
-    output_path = args.output or "file_card.jpg"
-    width = args.width
-    height = args.height
-    cmyk_mode = args.cmyk
-    compact_mode = args.compact
-
-    logging.info(f"[START] file_card_generator.py for file: {file_path}")
-    logging.info(f"[ARGS] Output path: {output_path}, Card size: {width}x{height}, CMYK: {cmyk_mode}, Compact: {compact_mode}")
-
-    try:
-        from pathlib import Path
-        file_type_info = get_file_type_info(Path(file_path))
-        logging.info(f"[INFO] File type detected: {file_type_info}")
-        logging.info(f"[STEP] Creating file info card...")
-        img = create_file_info_card(file_path, width=width, height=height, cmyk_mode=cmyk_mode, compact_mode=compact_mode, exclude_file_path=args.exclude_file_path)
-        if img is None:
-            logging.error(f"[FAIL] Failed to create card for {file_path}")
-        else:
-            logging.info(f"[STEP] Saving card to {output_path}")
-            # Save as TIFF if output ends with .tif or .tiff, else JPEG
-            if output_path.lower().endswith(('.tif', '.tiff')):
-                save_card_as_tiff(img, output_path, cmyk_mode=cmyk_mode)
-                logging.info(f"[SUCCESS] Saved TIFF card to {output_path}")
-            else:
-                img.save(output_path, format='JPEG', quality=95)
-                logging.info(f"[SUCCESS] Saved JPEG card to {output_path}")
-    except Exception as e:
-        logging.error(f"[ERROR] Exception during card generation: {e}")
-        logging.error(traceback.format_exc())
 import os
 import time
 from datetime import datetime
@@ -84,12 +37,11 @@
 dotenv.load_dotenv()
 
 logging.basicConfig(
-    level=logging.INFO,
+    level=logging.DEBUG,
     format='%(asctime)s - %(levelname)s - %(name)s - %(funcName)s:%(lineno)d - %(message)s'
 )
 
 logging.getLogger("pdf2image").setLevel(logging.WARNING)
-logging.getLogger("img2pdf").setLevel(logging.INFO)
 logging.getLogger("PIL").setLevel(logging.WARNING)
 logging.getLogger("matplotlib").setLevel(logging.WARNING)
 
@@ -116,11 +68,6 @@
 
 # Define file type groups with recognizable icons
 FILE_TYPE_GROUPS = {
-    'image': {
-        'extensions': {'.png', '.jpg', '.jpeg', '.gif', '.bmp', '.tif', '.tiff', '.webp', '.heic', '.heif'},
-        'icon': "IMG",
-        'color': (33, 150, 243)  # HEX: 2196F3
-    },
     'code': {
         'extensions': {'.patch', '.py', '.js', '.html', '.css', '.java', '.c', '.cpp', '.h', '.sh', '.rb', '.swift', '.php', '.go'},
         'icon': "< / >",
@@ -205,7 +152,7 @@
 def get_file_type_info(file_path):
     """Determine file type group and icon information."""
     ext = file_path.suffix.lower()
-    logging.debug(f"DEBUG: ext={ext}")
+    logging.info(f"DEBUG: ext={ext}")
     # Check if the extension is in any of our groups
     for group, info in FILE_TYPE_GROUPS.items():
         if ext in info['extensions']:
@@ -218,13 +165,6 @@
     # If not found, try to use mimetype to determine a general type
     mime_type, _ = mimetypes.guess_type(str(file_path))
     if mime_type:
-        if mime_type.startswith('image/'):
-            info = FILE_TYPE_GROUPS.get('image', {'icon': 'IMG', 'color': (33, 150, 243)})
-            return {
-                'group': 'image',
-                'icon': info['icon'],
-                'color': info['color']
-            }
         if mime_type.startswith('text/'):
             return {
                 'group': 'text',
@@ -452,7 +392,7 @@
             if 'total_calories' in fields:
                 summary.append(f"Calories: {fields['total_calories']}")
             summary.append("")
-    # If no session, try activity
+        # If no session, try activity
         if not summary:
             for msg in fitfile.get_messages('activity'):
                 fields = {d.name: d.value for d in msg}
@@ -745,7 +685,7 @@
         return None
 
 MAPBOX_TOKEN = os.getenv('MAPBOX_TOKEN', '').strip()
-#logging.debug("Using Mapbox token: %s", MAPBOX_TOKEN if MAPBOX_TOKEN else "Not set")
+logging.info("Using Mapbox token: %s", MAPBOX_TOKEN if MAPBOX_TOKEN else "Not set")
 def downsample_points(points, max_points=100):
     if len(points) <= max_points:
         return points
@@ -822,27 +762,6 @@
     return None
 
 
-<<<<<<< HEAD
-def create_file_info_card(file_path, width=800, height=1000, cmyk_mode=False, compact_mode=False, exclude_file_path=False):
-    # Helper for robust image opening (handles .webp and errors)
-    from PIL import UnidentifiedImageError
-    def open_image_robust(path, size):
-        try:
-            img = Image.open(path)
-            if getattr(img, 'format', None) == 'WEBP':
-                img = img.convert('RGBA')
-                logging.info(f"Converted WEBP image to RGBA: {path}")
-            else:
-                img = img.convert('RGBA')
-            return img
-        except (UnidentifiedImageError, OSError, Exception) as e:
-            logging.error(f"Error opening image {path}: {e}")
-            # Return placeholder image
-            return Image.new('RGBA', size, (200, 200, 200, 255))
-    # ...existing code...
-    # Place vertical file path drawing code after img and preview_box_left are defined
-    # (Move this block to after preview_box_left, preview_box_top, outer_padding, info_font_size, and img are all set)
-=======
 def create_file_info_card(file_path, width=800, height=1000, cmyk_mode=False, exclude_file_path=False):
     exif_candidate = False
     ext = Path(file_path).suffix.lower()
@@ -867,31 +786,7 @@
         if date_time_original:
             file_info['DateTimeOriginal'] = date_time_original
 
->>>>>>> da9b7e90
     file_path = Path(file_path)
-    file_type_info = get_file_type_info(file_path)
-    # Initialize file_info before any use
-    file_info = {}
-    # Extract DateTimeOriginal from EXIF for images and add to metadata
-    date_time_original = None
-    if file_type_info['group'] == 'image':
-        try:
-            img = Image.open(file_path)
-            exif_data = img._getexif()
-            if exif_data:
-                from PIL.ExifTags import TAGS
-                logging.info(f"EXIF data found for {file_path.name}:")
-                for tag_id, value in exif_data.items():
-                    tag = TAGS.get(tag_id, tag_id)
-                    logging.debug(f"  {tag}: {value}")
-                    if tag == 'DateTimeOriginal':
-                        date_time_original = value
-                if date_time_original:
-                    file_info['DateTimeOriginal'] = date_time_original
-            else:
-                logging.debug(f"No EXIF data found for {file_path.name}")
-        except Exception as e:
-            logging.warning(f"Error reading EXIF data for {file_path.name}: {e}")
     # Proportional scaling
     base_width = 800
     base_height = 1000
@@ -905,57 +800,25 @@
     #content_width = width - 2 * outer_padding
     #content_height = height - 2 * outer_padding
 
-<<<<<<< HEAD
-    # Create the full-sized image (background) as RGBA for transparency support
-    img = Image.new('RGBA', (width, height), (255, 255, 255, 255))
-=======
     # Create the full-sized background image that is the canvas for the preview
     img = Image.new('RGBA', (width, height), 'white')
->>>>>>> da9b7e90
     draw = ImageDraw.Draw(img)
-
-    # Load preview image robustly (handles .webp and errors)
-    preview_box_width = int(width * 0.45)
-    preview_box_height = int(height * 0.6)
-    # For .ai files, use pdf2image to generate preview
-    ext = Path(file_path).suffix.lower()
-    preview_img = None
-    if ext == '.ai':
-        try:
-            from pdf2image import convert_from_path
-            pages = convert_from_path(str(file_path), first_page=1, last_page=1)
-            if pages:
-                # Resize first page to preview box size
-                page_img = pages[0]
-                page_img = page_img.convert('RGBA')
-                page_img.thumbnail((preview_box_width, preview_box_height), Image.LANCZOS)
-                preview_img = page_img
-            else:
-                logging.warning(f"No pages found in .ai file: {file_path}")
-        except Exception as e:
-            logging.error(f"Error generating preview for .ai file {file_path}: {e}")
-            preview_img = Image.new('RGBA', (preview_box_width, preview_box_height), (200, 200, 200, 255))
-    elif ext == '.pdf':
-        # For PDFs, preview_img is not used; handled in dedicated PDF logic below
-        preview_img = None
-    else:
-        preview_img = open_image_robust(str(file_path), (preview_box_width, preview_box_height))
-    # ...continue with card layout logic using preview_img...
 
     # Draw the border around the content area
     # Determine the color mode first to avoid variable reference issues
     rgb_mode = not cmyk_mode
     
     if rgb_mode:
-        # For RGBA mode, use standard black border
+        # For RGB mode, use standard black border
         draw.rectangle(
             [outer_padding, outer_padding, width - outer_padding - 1, height - outer_padding - 1],
-            outline=(0, 0, 0, 255), 
+            outline=(0, 0, 0), 
             width=border_width
         )
     else:
         # For CMYK mode, use solid black (K channel only at 100%) for maximum visibility
-        for i in range(0, min(10, border_width), 2):
+        # Draw multiple concentric borders to ensure visibility
+        for i in range(0, min(10, border_width), 2):  # Draw up to 5 concentric borders
             draw.rectangle(
                 [
                     outer_padding + i,
@@ -963,34 +826,10 @@
                     width - outer_padding - 1 - i,
                     height - outer_padding - 1 - i
                 ],
-                outline=(0, 0, 0, 100),
-                width=max(5, border_width // 5)
+                outline=(0, 0, 0, 100),  # 100% black in CMYK
+                width=max(5, border_width // 5)  # Make each border line thick
             )
 
-<<<<<<< HEAD
-    # Compact mode overrides
-    if compact_mode:
-        title_font_size = int(24 * scale)
-        info_font_size = int(16 * scale)
-        preview_font_size = int(9 * scale)
-        fit_font_size = int(8 * scale)
-        icon_space = int(20 * scale)
-        metadata_line_height = int(info_font_size * 1.0)
-        spacing_between_metadata_and_content_preview = 0
-        preview_box_padding = int(1 * scale)
-        header_height = int(32 * scale)  # Much shorter header bar
-        logging.debug("[COMPACT MODE] Reduced header, spacing, and maximized preview area.")
-    else:
-        title_font_size = int(40 * scale)
-        info_font_size = int(22 * scale)
-        preview_font_size = int(14 * scale)
-        fit_font_size = int(12 * scale)
-        icon_space = int((100 + 40) * scale)
-        metadata_line_height = int(info_font_size * 1.15)
-        spacing_between_metadata_and_content_preview = int(15 * scale)
-        preview_box_padding = int(15 * scale)
-        header_height = int(80 * scale)
-=======
     # Proportional font sizes
     title_font_size = int(20 * scale)
     info_font_size = int(15 * scale)  # Smaller font size for metadata
@@ -1002,7 +841,6 @@
     spacing_between_metadata_and_content_preview = int(20 * scale)
     preview_box_padding = int(8 * scale)
     header_height = int(20 * scale)
->>>>>>> da9b7e90
 
     # Load fonts
     try:
@@ -1017,7 +855,7 @@
         fit_font = ImageFont.load_default()
 
     file_type_info = get_file_type_info(file_path)
-    logging.debug(f"Processing {file_path.name} - Type: {file_type_info['group']}")
+    logging.info(f"Processing {file_path.name} - Type: {file_type_info['group']}")
     icon = file_type_info['icon']
     ext = file_path.suffix.lower()
 
@@ -1089,90 +927,26 @@
         except Exception:
             pass
     # Build metadata with Slack Channel at the top if present
-
     file_info = {}
     if slack_channel:
         file_info['Slack Channel'] = slack_channel
-        file_info['Type'] = f"{file_path.suffix[1:].upper()} ({file_type_info['group']})"
-        file_info['Size'] = format_file_size(size)
-
-
-    # Always add only DateTimeOriginal from EXIF for images if present
-    date_time_original = None
-    if file_type_info['group'] == 'image':
-        try:
-            img = Image.open(file_path)
-            exif_data = img._getexif()
-            #logging.info(f"EXIF data for {file_path.name}: {exif_data}")
-            if exif_data:
-                from PIL.ExifTags import TAGS
-                for tag_id, value in exif_data.items():
-                    tag = TAGS.get(tag_id, tag_id)
-                    if tag == 'DateTimeOriginal':
-                        date_time_original = value
-                        break
-                if date_time_original:
-                    file_info['DateTimeOriginal'] = date_time_original
-        except Exception:
-            pass
-
+    file_info['Type'] = f"{file_path.suffix[1:].upper()} ({file_type_info['group']})"
+    file_info['Size'] = format_file_size(size)
     if slack_message_id:
         file_info['Message ID'] = slack_message_id
     if slack_user_name:
         file_info['Shared By'] = slack_user_name
     if slack_shared_date:
         file_info['Shared Date'] = slack_shared_date
-<<<<<<< HEAD
-    # If DateTimeOriginal from EXIF is available, use it for both Modified and Created
-    # if date_time_original:
-    #     file_info['Date'] = date_time_original
-=======
     # If DateTimeOriginal is present, skip other date fields
     if 'DateTimeOriginal' in file_info and file_info['DateTimeOriginal']:
         pass
->>>>>>> da9b7e90
     elif original_dt:
         file_info['Original Date'] = original_dt.strftime('%Y-%m-%d %H:%M:%S')
     else:
-        # Only add Modified/Created if DateTimeOriginal is not present
-        if not date_time_original:
-            # file_info['Modified'] = datetime.fromtimestamp(modified_time).strftime('%Y-%m-%d %H:%M:%S')
-            file_info['Created'] = datetime.fromtimestamp(created_time).strftime('%Y-%m-%d %H:%M:%S')
-
+        file_info['Modified'] = datetime.fromtimestamp(modified_time).strftime('%Y-%m-%d %H:%M:%S')
+        file_info['Created'] = datetime.fromtimestamp(created_time).strftime('%Y-%m-%d %H:%M:%S')
     # Move Name to the end
-<<<<<<< HEAD
-    file_info['Name'] = file_path.name
-    if not exclude_file_path:
-        file_info['Path'] = str(file_path.resolve())
-
-    # Fixed card height for 4x5 aspect ratio
-    if compact_mode:
-        header_height = int(22 * scale)
-        icon_space = int(8 * scale)
-        metadata_lines = len(file_info)
-        metadata_height = metadata_lines * metadata_line_height
-        content_area_left = outer_padding
-        content_area_right = width - outer_padding
-        content_area_width = content_area_right - content_area_left
-        preview_box_left = content_area_left + int(content_area_width * 0.05)
-        preview_box_right = content_area_right - int(content_area_width * 0.05)
-        preview_box_top = outer_padding + header_height + icon_space + metadata_height
-        preview_box_bottom = height - outer_padding - int(10 * scale)
-        preview_box_height = preview_box_bottom - preview_box_top
-    else:
-        header_height = int(80 * scale)
-        icon_space = int((100 + 40) * scale)
-        metadata_lines = len(file_info)
-        metadata_height = metadata_lines * metadata_line_height
-        content_area_left = outer_padding
-        content_area_right = width - outer_padding
-        content_area_width = content_area_right - content_area_left
-        preview_box_left = content_area_left + int(content_area_width * 0.1)
-        preview_box_right = content_area_right - int(content_area_width * 0.1)
-        preview_box_top = outer_padding + header_height + icon_space + metadata_height + spacing_between_metadata_and_content_preview
-        preview_box_bottom = height - outer_padding - int(30 * scale)
-        preview_box_height = preview_box_bottom - preview_box_top
-=======
     if not exclude_file_path:
         file_info['Name'] = file_path.name
 
@@ -1194,7 +968,6 @@
     logging.debug(f"Preview box top: {preview_box_top}, icon space: {icon_space}, metadata height: {metadata_height}")
     preview_box_bottom = height - outer_padding - int(30 * scale)
     preview_box_height = preview_box_bottom - preview_box_top - preview_box_padding * 2
->>>>>>> da9b7e90
     max_line_width_pixels = preview_box_right - preview_box_left - preview_box_padding * 2
     temp_img = Image.new('RGBA', (width, height))
     temp_draw = ImageDraw.Draw(temp_img)
@@ -1204,25 +977,6 @@
     char_width = char_bbox[2] - char_bbox[0]
     max_line_length = max(10, max_line_width_pixels // char_width)
     max_preview_lines = max(1, preview_box_height // line_height)
-
-    # Draw full file path unless excluded
-    if not exclude_file_path:
-        full_path = str(file_path.resolve())
-        try:
-            path_font = ImageFont.truetype("/Users/julian/OMATA Dropbox/Julian Bleecker/PRODUCTION ASSETS/FONTS/3270/3270NerdFontMono-Regular.ttf", int(info_font_size * 0.8))
-        except:
-            path_font = ImageFont.load_default()
-        path_x = preview_box_left - int(outer_padding * 0.5)
-        path_y = preview_box_top
-        # Always use RGBA for overlays
-        path_img = Image.new('RGBA', (height, width), (255, 255, 255, 0))
-        path_draw = ImageDraw.Draw(path_img)
-        path_draw.text((0, 0), full_path, font=path_font, fill=(80, 80, 80, 255))
-        rotated_path_img = path_img.rotate(90, expand=True)
-        # Ensure base image is RGBA
-        if img.mode != 'RGBA':
-            img = img.convert('RGBA')
-        img.paste(rotated_path_img, (int(path_x), int(path_y)), rotated_path_img)
 
     # --- Preview logic by file type ---
     preview_lines = []
@@ -1235,62 +989,18 @@
     zip_file_list = None
     zip_file_preview_img = None
     zip_file_preview_lines = None
-<<<<<<< HEAD
-    # --- Preview logic by file type ---
-    # .ai files: use preview_img from pdf2image above
-    if ext == '.ai':
-        if preview_img is not None:
-            img_w, img_h = preview_img.size
-            scale_factor = min(
-                (max_line_width_pixels) / img_w,
-                (preview_box_height) / img_h
-            ) * 0.95
-            new_w = int(img_w * scale_factor)
-            new_h = int(img_h * scale_factor)
-            image_thumb = preview_img.resize((new_w, new_h), Image.LANCZOS)
-            logging.debug(f"Final .ai image_thumb size: {new_w}x{new_h} for {file_path.name}")
-        else:
-            preview_lines = ["AI file: PDF preview not available."]
-    elif ext == '.webp':
-        # Use robust preview logic for webp
-        image = preview_img
+    if ext in {'.png', '.jpg', '.jpeg', '.bmp', '.gif', '.tiff', '.webp'}:
+        image = get_image_thumbnail(file_path, box_size=(max_line_width_pixels, preview_box_height))
         if image is not None:
             img_w, img_h = image.size
-            # Rotate image if card is portrait and image is landscape
-            if width < height and img_w > img_h:
-                logging.debug(f"Rotating webp image for portrait card: {file_path.name}")
-                image = image.rotate(90, expand=True)
-                img_w, img_h = image.size
-            # Convert transparent images to RGB with white/light background
-            if image.mode in ("RGBA", "LA"):
-                logging.debug(f"Converting transparent webp image to RGB: {file_path.name}")
-                background = Image.new("RGB", image.size, (250, 250, 250))
-                background.paste(image, mask=image.split()[-1])
-                image = background
-            scale_factor = min(
-                (max_line_width_pixels) / img_w,
-                (preview_box_height) / img_h
-            ) * 0.95
-            logging.debug(f"Scaling webp image by factor {scale_factor:.3f} for {file_path.name}")
-            new_w = int(img_w * scale_factor)
-            new_h = int(img_h * scale_factor)
-            image_thumb = image.resize((new_w, new_h), Image.LANCZOS)
-            logging.debug(f"Final webp image_thumb size: {new_w}x{new_h} for {file_path.name}")
-    elif ext in {'.png', '.jpg', '.jpeg', '.bmp', '.gif', '.tif', '.tiff'}:
-        image = get_image_thumbnail(file_path, thumb_size=(max_line_width_pixels, preview_box_height))
-=======
-    if ext in {'.png', '.jpg', '.jpeg', '.bmp', '.gif', '.tiff', '.webp'}:
-        image = get_image_thumbnail(file_path, box_size=(max_line_width_pixels, preview_box_height))
->>>>>>> da9b7e90
-        if image is not None:
-            img_w, img_h = image.size
-            #logging.debug(f"Original image size: {img_w}x{img_h} for {file_path.name}")
-            #logging.debug(f"width: {width}, height: {height}, img_w: {img_w}, img_h: {img_h}")
+            logging.debug(f"Original image size: {img_w}x{img_h} for {file_path.name}")
+            logging.debug(f"width: {width}, height: {height}, img_w: {img_w}, img_h: {img_h}")
             # Rotate image if card is portrait and image is landscape
             if width < height and img_w > img_h:
                 logging.debug(f"Rotating image for portrait card: {file_path.name}")
                 image = image.rotate(90, expand=True)
                 img_w, img_h = image.size
+                logging.debug(f"Image size after rotation: {img_w}x{img_h} for {file_path.name}")
             # Convert transparent images to RGB with white/light background
             if image.mode in ("RGBA", "LA"):
                 logging.debug(f"Converting transparent image to RGB: {file_path.name}")
@@ -1343,21 +1053,12 @@
             preview_lines = [f"NUMBERS error: {e}"]
     elif ext == '.pdf':
         try:
-<<<<<<< HEAD
-            from pdf2image import convert_from_path
-            pages = convert_from_path(str(file_path), first_page=1, last_page=1)
-            if pages:
-                image_thumb = process_pdf_or_ai_page(pages[0], max_line_width_pixels, preview_box_height)
-            else:
-                preview_lines = ["PDF preview not available."]
-=======
             #pages = convert_from_path(str(file_path), first_page=1, last_page=1)
             #if pages:
                 #image_thumb = process_pdf_or_ai_page(pages[0], max_line_width_pixels, preview_box_height)
             image_thumb = get_pdf_preview(str(file_path), max_line_width_pixels, preview_box_height)
             #else:
             #    preview_lines = ["PDF preview not available."]
->>>>>>> da9b7e90
         except Exception as e:
             preview_lines = [f"PDF error: {e}"]
     elif ext in {'.mp4', '.mov', '.avi', '.mkv', '.m4v', '.webm'}:
@@ -1570,7 +1271,15 @@
                     image_thumb = grid_img
         except Exception as e:
             preview_lines = [f"PPTX error: {e}"]
-    # All other file types remain handled as before
+    elif ext == '.ai':
+        try:
+            pages = convert_from_path(str(file_path), first_page=1, last_page=1)
+            if pages:
+                image_thumb = process_pdf_or_ai_page(pages[0], max_line_width_pixels, preview_box_height)
+            else:
+                preview_lines = ["AI file: PDF preview not available."]
+        except Exception as e:
+            preview_lines = [f"AI error: {e}"]
     # --- Draw card ---
     if cmyk_mode:
         from pdf_to_images import create_cmyk_image
@@ -1603,20 +1312,6 @@
     else:
         draw.rectangle([outer_padding, outer_padding, width-outer_padding, outer_padding+header_height], fill=color)
         text_color = (0, 0, 0, 0)
-<<<<<<< HEAD
-    # Position the file type text vertically centered in the header area, accounting for outer padding
-    draw.text((width//2, outer_padding + header_height//2), file_path.name.upper(), fill=text_color, font=title_font, anchor="mm")
-    # Position the icon below the header, accounting for outer padding
-    if compact_mode:
-        # Do not draw icon text in compact mode
-        gap_after_header = int(12 * scale)
-        y = outer_padding + header_height + gap_after_header
-    else:
-        icon_y = outer_padding + header_height + int(20 * scale)
-        icon_color = file_type_info['color'] if rgb_mode else color
-        draw.text((width//2, icon_y), icon, fill=icon_color, font=title_font, anchor="mm")
-        y = icon_y + 60
-=======
     # Position the file name vertically centered in the header area, accounting for outer padding
     draw.text((width//2, outer_padding + header_height//2), file_path.name.upper(), fill=text_color, font=title_font, anchor="mm")
     # Position the icon below the header, accounting for outer padding
@@ -1624,7 +1319,6 @@
     # icon_color = file_type_info['color'] if rgb_mode else color
     # draw.text((width//2, icon_y), icon, fill=icon_color, font=title_font, anchor="mm")
     # y = icon_y + 60
->>>>>>> da9b7e90
     avatar_size = int(100 * scale)
     avatar_img = None
     if slack_avatar:
@@ -1636,9 +1330,6 @@
             #logging.debug(f"Avatar resized: size={avatar_img.size}")
             avatar_img = round_image_corners(avatar_img, radius=int(7 * scale))
             #logging.debug(f"Avatar rounded: size={avatar_img.size}")
-            # Ensure avatar is RGBA
-            if avatar_img.mode != 'RGBA':
-                avatar_img = avatar_img.convert('RGBA')
         except Exception as e:
             logging.error(f"Error processing avatar image {slack_avatar}: {e}")
             avatar_img = None
@@ -1649,49 +1340,9 @@
         try:
             # Position avatar relative to the left border (outer_padding)
             #logging.debug(f"Pasting avatar at: x={avatar_x_coordinate}, y={avatar_y_coordinate}")
-            # Ensure base image is RGBA
-            if img.mode != 'RGBA':
-                img = img.convert('RGBA')
             img.paste(avatar_img, (avatar_x_coordinate, avatar_y_coordinate), mask=avatar_img)
         except Exception as e:
             logging.error(f"Error pasting avatar image: {e}")
-<<<<<<< HEAD
-
-    def truncate_middle_with_filename(path, max_length=60):
-        path = str(path)
-        if len(path) <= max_length:
-            return path
-        import os
-        filename = os.path.basename(path)
-        # If filename itself is long, just show filename
-        if len(filename) > max_length - 6:
-            return '...' + filename[-(max_length-3):]
-        # Otherwise, truncate the middle but always show filename
-        keep_len = max_length - len(filename) - 4  # 4 for slashes and ellipsis
-        if keep_len < 8:
-            # Not enough room for path, just show .../filename
-            return '.../' + filename
-        part_len = keep_len // 2
-        # Find the start and end parts of the path (excluding filename)
-        path_no_file = path[:-len(filename)]
-        start = path_no_file[:part_len]
-        end = path_no_file[-part_len:] if part_len > 0 else ''
-        return f"{start}...{end}/{filename}"
-
-    # Always print Type and Name first, if present
-    if 'Type' in file_info:
-        draw.text((width//2, y), str(file_info['Type']), fill='black', font=info_font, anchor="mm")
-        y += metadata_line_height
-    # if 'Name' in file_info:
-    #     draw.text((width//2, y), str('Filename: ‘' + file_info['Name']+'’'), fill='black', font=info_font, anchor="mm")
-    #     y += metadata_line_height
-    # Print the rest of the metadata except Type and Name
-    for key, value in file_info.items():
-        if key in ('Type', 'Name'):
-            continue
-        if key == 'Path':
-            line = truncate_middle_with_filename(value, max_length=85 )
-=======
     y = avatar_y_coordinate + 5*scale # avatar and metadata can be horizontally aligned
     
     ########################################
@@ -1706,28 +1357,20 @@
         if key == 'Name' or key == 'DateTimeOriginal':
             # For the Name field, don't show the label
             line = f"{value}"
->>>>>>> da9b7e90
         else:
             line = f"{key}: {value}"
         draw.text((width//2, y), line, fill='black', font=info_font, anchor="mm")
         y += metadata_line_height
-<<<<<<< HEAD
-    # In compact mode, skip 'Content Preview:' label and extra spacing
-    if not compact_mode:
-        y = preview_box_top - 30
-        draw.text((width//2, y), "Content Preview:", fill='black', font=info_font, anchor="mm")
-=======
         
 
     y = preview_box_top - 30
     #draw.text((width//2, y), "Content Preview:", fill='black', font=info_font, anchor="mm")
->>>>>>> da9b7e90
     y = preview_box_top
-    preview_background_color = (245, 245, 245, 255) if rgb_mode else (0, 0, 0, 4)
+    preview_background_color = (245, 245, 245) if rgb_mode else (0, 0, 0, 4)
     draw.rectangle(
         [preview_box_left, preview_box_top, preview_box_right, preview_box_bottom],
         fill=preview_background_color,
-        outline=(0, 0, 0, 255),
+        outline='black',
         width=1
     )
     # --- Always show preview_lines for .zip, .gz, .bz2 if present ---
@@ -1780,45 +1423,35 @@
         box_h = preview_box_height - preview_box_padding * 2
         x0 = preview_box_left + preview_box_padding + max(0, (box_w - img_w)//2)
         y0 = preview_box_top + preview_box_padding + max(0, (box_h - img_h)//2)
-        if pdf_grid_thumb.mode != 'RGBA':
-            pdf_grid_thumb = pdf_grid_thumb.convert('RGBA')
-        img.paste(pdf_grid_thumb, (int(x0), int(y0)), pdf_grid_thumb)
+        img.paste(pdf_grid_thumb, (int(x0), int(y0)))
     elif gpx_thumb is not None:
         img_w, img_h = gpx_thumb.size
         box_w = preview_box_right - preview_box_left - preview_box_padding * 2
         box_h = preview_box_height - preview_box_padding * 2
         x0 = preview_box_left + preview_box_padding + max(0, (box_w - img_w)//2)
         y0 = preview_box_top + preview_box_padding + max(0, (box_h - img_h)//2)
-        if gpx_thumb.mode != 'RGBA':
-            gpx_thumb = gpx_thumb.convert('RGBA')
-        img.paste(gpx_thumb, (int(x0), int(y0)), gpx_thumb)
+        img.paste(gpx_thumb, (int(x0), int(y0)))
     elif video_thumb is not None:
         img_w, img_h = video_thumb.size
         box_w = preview_box_right - preview_box_left - preview_box_padding * 2
         box_h = preview_box_height - preview_box_padding * 2
         x0 = preview_box_left + preview_box_padding + max(0, (box_w - img_w)//2)
         y0 = preview_box_top + preview_box_padding + max(0, (box_h - img_h)//2)
-        if video_thumb.mode != 'RGBA':
-            video_thumb = video_thumb.convert('RGBA')
-        img.paste(video_thumb, (int(x0), int(y0)), video_thumb)
+        img.paste(video_thumb, (int(x0), int(y0)))
     elif image_thumb is not None:
         img_w, img_h = image_thumb.size
         box_w = preview_box_right - preview_box_left - preview_box_padding * 2
         box_h = preview_box_height - preview_box_padding * 2
         x0 = preview_box_left + preview_box_padding + max(0, (box_w - img_w)//2)
         y0 = preview_box_top + preview_box_padding + max(0, (box_h - img_h)//2)
-        if image_thumb.mode != 'RGBA':
-            image_thumb = image_thumb.convert('RGBA')
-        img.paste(image_thumb, (int(x0), int(y0)), image_thumb)
+        img.paste(image_thumb, (int(x0), int(y0)))
     elif fit_gps_thumb is not None:
         img_w, img_h = fit_gps_thumb.size
         box_w = preview_box_right - preview_box_left - preview_box_padding * 2
         box_h = preview_box_height - preview_box_padding * 2
         x0 = preview_box_left + preview_box_padding + max(0, (box_w - img_w)//2)
         y0 = preview_box_top + preview_box_padding + max(0, (box_h - img_h)//2)
-        if fit_gps_thumb.mode != 'RGBA':
-            fit_gps_thumb = fit_gps_thumb.convert('RGBA')
-        img.paste(fit_gps_thumb, (int(x0), int(y0)), fit_gps_thumb)
+        img.paste(fit_gps_thumb, (int(x0), int(y0)))
     elif zip_file_list is not None:
         text_y = preview_box_top + preview_box_padding
         for line in zip_file_list:
@@ -1881,26 +1514,53 @@
     """
     Save a card image as a TIFF file with proper handling for CMYK mode.
     This function ensures borders are preserved during CMYK conversion.
+    
+    Args:
+        img: The PIL Image object to save
+        output_path: The path where the TIFF should be saved
+        cmyk_mode: Whether to save in CMYK mode (True) or RGB mode (False)
     """
     try:
-        # Save as TIFF if output ends with .tif or .tiff, else JPEG
-        if str(output_path).lower().endswith(('.tif', '.tiff')):
-            img.save(output_path, format='TIFF')
-            logging.info(f"[SUCCESS] Saved TIFF card to {output_path}")
+        if cmyk_mode:
+            # For CMYK mode, we need to make sure the border is even more pronounced
+            # Draw an additional solid border around the entire image
+            draw = ImageDraw.Draw(img)
+            w, h = img.size
+            for i in range(0, 5):  # Draw 5 concentric borders for visibility
+                draw.rectangle(
+                    [i, i, w-1-i, h-1-i],
+                    outline=(0, 0, 0, 100),  # Solid black in CMYK
+                    width=4  # Thick line
+                )
+            
+            # Save with LibTIFF and specific compression settings
+            img.save(
+                output_path, 
+                format='TIFF',
+                compression='none',  # No compression for maximum quality
+                dpi=(300, 300)       # Set DPI to 300
+            )
+            logging.debug(f"Saved CMYK TIFF with reinforced border: {output_path}")
         else:
-            img.save(output_path, format='JPEG', quality=95)
-            logging.info(f"[SUCCESS] Saved JPEG card to {output_path}")
+            # For RGB mode, add a clear border too
+            draw = ImageDraw.Draw(img)
+            w, h = img.size
+            draw.rectangle([0, 0, w-1, h-1], outline=(0, 0, 0), width=5)
+            
+            # Standard save
+            img.save(output_path, format='TIFF', compression='tiff_deflate')
+            logging.debug(f"Saved RGB TIFF with reinforced border: {output_path}")
     except Exception as e:
-        logging.error(f"[ERROR] Exception during card saving: {e}")
-        logging.error(traceback.format_exc())
+        logging.error(f"Error saving TIFF image: {e}")
+        # Fall back to basic save method
+        img.save(output_path)
+        logging.warning(f"Used fallback save method for: {output_path}")
 
 def process_pdf_or_ai_page(page, max_width, max_height):
     """
     Takes a PIL Image (PDF or AI page), rotates if landscape, and scales to fit the preview box.
     Returns the processed image.
-
     """
-    
     img_w, img_h = page.size
     # Rotate if landscape
     if img_w > img_h:
